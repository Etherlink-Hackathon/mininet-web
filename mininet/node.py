--- conflicted
+++ resolved
@@ -1143,11 +1143,7 @@
                              "installed." )
         listening = self.cmd( "echo A | telnet -e A %s %d" %
                               ( self.ip, self.port ) )
-<<<<<<< HEAD
-        if 'refused' not in listening:
-=======
         if 'Connected' in listening:
->>>>>>> d70ca981
             servers = self.cmd( 'netstat -atp' ).split( '\n' )
             pstr = ':%d ' % self.port
             clist = servers[ 0:1 ] + [ s for s in servers if pstr in s ]
@@ -1242,10 +1238,6 @@
         "Warn if remote controller is not accessible"
         listening = self.cmd( "echo A | telnet -e A %s %d" %
                               ( self.ip, self.port ) )
-<<<<<<< HEAD
-        if 'refused' in listening:
-=======
         if 'Connected' not in listening:
->>>>>>> d70ca981
             warn( "Unable to contact the remote controller"
                   " at %s:%d\n" % ( self.ip, self.port ) )
