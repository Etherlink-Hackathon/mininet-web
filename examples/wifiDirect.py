--- conflicted
+++ resolved
@@ -36,19 +36,7 @@
 
     sta1.cmd('wpa_cli -ista1-wlan0 p2p_find')
     sta2.cmd('wpa_cli -ista2-wlan0 p2p_find')
-<<<<<<< HEAD
-    sta2.cmd('wpa_cli -ista2-wlan0 p2p_peers')
-    sleep(3)                                                                                                                                                                                                                                                                                                                                                                                                                                                                                                                                                                                                                                                                                                                                                                                                                                                                                                                                                                                                                                                                                                                                                                                                                                                                                                                                                                                                                                                                                                                                                                                                                                                                                                                                                                                                                                                                                                         
-    sta1.cmd('wpa_cli -ista1-wlan0 p2p_peers')
-    sleep(3)
-    pin = sta1.cmd('wpa_cli -ista1-wlan0 p2p_connect %s pin auth'
-                   % sta2.wintfs[0].mac)
-    sleep(3)
-    sta2.cmd('wpa_cli -ista2-wlan0 p2p_connect %s %s'
-             % (sta1.wintfs[0].mac, pin))
-=======
     sleep(5)
->>>>>>> a6c09958
 
     # For some reason, we need to set the position
     # first and then run wpa_cli commands with some delays in between.
