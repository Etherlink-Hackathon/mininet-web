"""
   Mininet-WiFi: A simple networking testbed for Wireless OpenFlow/SDWN!
   @author: Ramon Fontes (ramonrf@dca.fee.unicamp.br)
   @Contributor: Joaquin Alvarez (j.alvarez@uah.es)
"""

from os import system as sh, getpid, path
import re
import glob
import subprocess
from time import sleep
from subprocess import check_output as co, CalledProcessError

from mn_wifi.devices import DeviceRate
from mininet.link import Intf, TCIntf, Link
from mininet.log import error, debug, info
from mn_wifi.manetRoutingProtocols import manetProtocols
from mn_wifi.propagationModels import SetSignalRange, GetPowerGivenRange
from mn_wifi.wmediumdConnector import DynamicIntfRef, \
    WStarter, SNRLink, w_pos, w_cst, w_server, ERRPROBLink, \
<<<<<<< HEAD
    wmediumd_mode, w_txpower, w_gain, w_height, w_medium
=======
    wmediumd_mode, w_txpower, w_gain, w_height
from mn_wifi.frequency import Frequency as Getfreq
>>>>>>> cea23468


class IntfWireless(Intf):
    "Basic interface object that can configure itself."

    dist = 0
    noise = 0
    medium_id = 0
    eqLoss = '(dist * 2) / 1000'
    eqDelay = '(dist / 10) + 1'
    eqLatency = '(dist / 10)/2'
    eqBw = ' * (1.01 ** -dist)'

    def __init__(self, name, node=None, port=None, link=None,
                 mac=None, **params):
        """name: interface name (e.g. sta1-wlan0)
           node: owning node (where this intf most likely lives)
           link: parent link if we're part of a link
           other arguments are passed to config()"""
        self.node = node
        self.name = name
        self.link = link
        self.port = port
        self.mac = mac
        self.ip, self.ip6, self.prefixLen, self.prefixLen6 = None, None, None, None
        # if interface is lo, we know the ip is 127.0.0.1.
        # This saves an ip link/addr command per node
        if self.name == 'lo':
            self.ip = '127.0.0.1'

        node.addWIntf(self, port=port)
        # Save params for future reference
        self.params = params
        self.config(**params)

    def configWLink(self, dist=0):
        bw = self.get_bw(dist)
        loss = self.get_loss(dist)
        latency = self.get_latency(dist)
        self.config_tc(bw=bw, loss=loss, latency=latency)

    def getDelay(self, dist):
        "Based on RandomPropagationDelayModel"
        return eval(self.eqDelay)

    def get_latency(self, dist):
        return eval(self.eqLatency)

    def get_loss(self, dist):
        return eval(self.eqLoss)

    def get_bw(self, dist):
        # dist is used by eval
        custombw = self.getCustomRate()
        rate = eval(str(custombw) + self.eqBw)
        if rate <= 0.0: rate = 0.1
        return rate

    def config_tc(self, **args):
        if self.ifb: self.set_tc(self.ifb, **args)
        self.set_tc(self.name, **args)

    def set_tc(self, iface, bw=0, loss=0, latency=0):
        cmd = 'tc qdisc replace dev {} root handle 2: netem '.format(iface)
        cmd += 'rate {:.4f}mbit '.format(bw)
        if latency > 0.1: cmd += 'latency {:.2f}ms '.format(latency)
        if loss > 0.1: cmd += 'loss {:.1f}%% '.format(loss)
        self.node.pexec(cmd)

    def get_default_gw(self):
        return DeviceRate(self).rate if 'model' in self.node.params \
            else self.getRate()

    def get_bw_ap(self):
        return self.params['bw'][self.id] if 'bw' in self.params \
            else self.get_default_gw()

    def set_tc_reorder(self):
        # Reordering packets
        self.cmd('tc qdisc add dev {} parent 2:1 handle 10: '
                 'pfifo limit 1000'.format(self.name))

    def set_tc_ap(self):
        if not wmediumd_mode.mode:
            bw = self.get_bw_ap()
            self.config_tc(bw=bw, latency=1)
            self.set_tc_reorder()

    def pexec(self, *args, **kwargs):
        "Run a command in our owning node"
        return self.node.pexec(*args, **kwargs)

    def iwdev_cmd(self, *args):
        return self.cmd('iw dev', *args)

    def iwdev_pexec(self, *args):
        return self.pexec('iw dev', *args)

    def wpa_cli_pexec(self, *args):
        return self.pexec('wpa_cli -i ', self.name, *args)

    def wpa_cli_cmd(self, *args):
        return self.cmd('wpa_cli -i ', self.name, *args)

    def set_dev_type(self, *args):
        return self.iwdev_cmd('{} set type {}'.format(self.name, *args))

    def add_dev_type(self, new_name, type):
        return self.iwdev_cmd('{} interface add {} type {}'.format(
            self.name, new_name, type))

    def set_bitrates(self, *args):
        return self.iwdev_cmd('{} set bitrates'.format(self.name), *args)

    def join_ibss(self, *args):
        return self.iwdev_cmd('{} ibss join'.format(self.name), *args)

    def ibss_leave(self):
        return self.iwdev_cmd('{} ibss leave'.format(self.name))

    def mesh_join(self, ssid, *args):
        return self.iwdev_cmd('{} mesh join'.format(self.name), ssid, 'freq', *args)

    def get_pid_filename(self):
        pidfile = 'mn{}_{}_{}_wpa.pid'.format(getpid(), self.node.name, self.id)
        return pidfile

    def get_wpa_cmd(self):
        pidfile = self.get_pid_filename()
        wpasup_flags = self.node.params.get('wpasup_flags', '')
        cmd = ('wpa_supplicant -B -Dnl80211 -P {} -i {} -c {}_{}.staconf {}'.
               format(pidfile, self.name, self.name, self.id, wpasup_flags))
        return cmd

    def wpa_cmd(self):
        return self.cmd(self.get_wpa_cmd())

    def wpa_pexec(self):
        return self.node.pexec(self.get_wpa_cmd())

    def kill_hostapd_process(self):
        pattern = "mn{}_{}.apconf".format(getpid(), self.name)
        while True:
            try:
                pids = co(['pgrep', '-f', pattern])
            except CalledProcessError:
                pids = ''
            if pids:
                self.cmd('rm {}'.format(pattern))
                self.cmd('pkill -9 -f \'{}\''.format(pattern))
            else:
                break

    def setGainWmediumd(self, gain):
        "Sends Antenna Gain to wmediumd"
        if wmediumd_mode.mode == w_cst.INTERFERENCE_MODE:
            w_server.update_gain(w_gain(self.wmIface, int(gain)))

    def setHeightWmediumd(self, height):
        "Sends Antenna Height to wmediumd"
        if wmediumd_mode.mode == w_cst.INTERFERENCE_MODE:
            w_server.update_height(w_height(self.wmIface, int(height)))

    def setTXPowerWmediumd(self):
        "Sends TxPower to wmediumd"
        if wmediumd_mode.mode == w_cst.INTERFERENCE_MODE:
            w_server.update_txpower(w_txpower(self.wmIface, self.txpower))

    def setSNRWmediumd(self, ap_intf, snr):
        "Send SNR to wmediumd"
        w_server.send_snr_update(SNRLink(self.wmIface, ap_intf.wmIface, snr))
        w_server.send_snr_update(SNRLink(ap_intf.wmIface, self.wmIface, snr))

    def setMediumIdWmediumd(self, medium_id):
        "Sends MediumId to wmediumd"
        w_server.update_medium(w_medium(self.wmIface, int(medium_id)))

    def sendIntfTowmediumd(self):
        "Dynamically sending nodes to wmediumd"
        self.wmIface = DynamicIntfRef(self.node, intf=self.name)
        self.node.wmIfaces.append(self.wmIface)
        w_server.register_interface(self.mac)

    def getCustomRate(self):
        mode_rate = {'a': 11, 'b': 3, 'g': 11, 'n': 600, 'n2': 600,
                     'ac': 1000, 'ax2': 500, 'ax5': 700, 'ax': 1000, 'ad': 1000}
        return mode_rate.get(self.mode)

    def getRate(self):
        mode_rate = {'a': 54, 'b': 11, 'g': 54, 'n': 300, 'n2': 300,
                     'ac': 600, 'ax2': 500, 'ax5': 700, 'ax': 1000, 'ad': 1000}
        return mode_rate.get(self.mode)

    def rec_rssi(self):
        # it sends rssi value to hwsim
        cmd = 'hwsim_mgmt -k {} {} >/dev/null 2>&1'.format(
            self.node.phyid[self.id], abs(int(self.rssi)))
        self.cmd(cmd)

    def get_rssi(self, ap_intf, dist):
        from mn_wifi.propagationModels import PropagationModel as ppm
        return float(ppm(self, ap_intf, dist).rssi)

    def setFreq(self, freq, intf=None):
        return self.iwdev_cmd('{} set freq {}'.format(intf, freq))

    def format_freq(self):
        return int(format(self.freq, '.3f').replace('.', ''))

    def setReg(self):
        self.pexec('iw reg set {}'.format(self.country_code))

    def setIntfName(self, *args):
        self.cmd('ip link set {} down'.format(self.name))
        self.cmd('ip link set {} name {}'.format(self.name, args[0]))
        self.cmd('ip link set {} up'.format(args[0]))
        self.setIntfAttrs(*args)

    def setIntfAttrs(self, *args):
        self.node.params['wlan'][int(args[1])] = args[0]
        for intf in self.node.intfs:
            if self.node.intfs[intf].name == self.name:
                self.node.intfs[intf].name = args[0]
        self.name = args[0]

    def setAPChannel(self, channel):
        self.freq = Getfreq(self.mode, channel).freq
        self.pexec('hostapd_cli -i {} chan_switch {} {}'.format(
            self.name, channel, str(self.format_freq())))

    def setMeshChannel(self, channel):
        self.freq = Getfreq(self.mode, channel).freq
        self.iwdev_cmd('{} set channel {}'.format(self.name, channel))

    def setChannel(self, channel):
        "Set Channel"
        from mn_wifi.node import AP
        self.channel = channel
        if isinstance(self, AP):
            self.setAPChannel(channel)
        elif isinstance(self, mesh):
            self.setMeshChannel(channel)
        elif isinstance(self, adhoc):
            self.ibss_leave()
            adhoc(node=self.node, intf=self, chann=channel)

    def ipAddr(self, *args):
        "Configure ourselves using ip link/addr"
        if self.name not in self.node.params['wlan']:
            self.cmd('ip addr flush ', self.name)
            return self.cmd('ip addr add', args[0], 'brd + dev', self.name)
        else:
            if len(args) == 0:
                return self.cmd('ip addr show', self.name)
            else:
                if ':' not in args[0]:
                    self.cmd('ip addr flush ', self.name)
                    cmd = 'ip addr add {} brd + dev {}'.format(args[0], self.name)
                    if self.ip6:
                        cmd += ' && ip -6 addr add {} dev {}'.format \
                            (self.ip6, self.name)
                    return self.cmd(cmd)
                else:
                    self.cmd('ip -6 addr flush ', self.name)
                    return self.cmd('ip -6 addr add', args[0], 'dev', self.name)

    def ipLink(self, *args):
        "Configure ourselves using ip link"
        return self.cmd('ip link set', self.name, *args)

    def setMode(self, mode):
        self.mode = mode

    def getTxPowerGivenRange(self):
        txpower = GetPowerGivenRange(self).txpower
        self.setTxPower(txpower)
        if self.txpower == 1:
            min_range = int(SetSignalRange(self).range)
            if self.range < min_range:
                info('*** {}: the signal range should be '
                     'changed to (at least) {}m\n'.format(self.name, min_range))
                info('*** >>> See https://mininet-wifi.github.io/faq/#q7 '
                     'for more information\n')
        else:
            info('*** {}: signal range of {}m requires tx power equals '
                 'to {}dBm.\n'.format(self.name, self.range, (int(txpower) + 1)))

    def setDefaultRange(self):
        if not self.static_range:
            self.range = SetSignalRange(self).range

    def setAntennaGain(self, gain):
        self.antennaGain = int(gain)
        self.setDefaultRange()
        self.setGainWmediumd(gain)
        self.node.configLinks()

    def setAntennaHeight(self, height):
        self.antennaHeight = int(height)
        self.setDefaultRange()
        self.setHeightWmediumd(height)
        self.node.configLinks()

    def getAntennaHeight(self):
        return self.antennaHeight

    def setRange(self, range):
        self.range = float(range)
        self.getTxPowerGivenRange()
        self.node.configLinks()

    def setTxPower(self, txpower):
        self.txpower = int(txpower)
        self.iwdev_cmd('{} set txpower fixed {}'.format(self.name, self.txpower * 100))
        self.setDefaultRange()
        self.setTXPowerWmediumd()
        self.node.configLinks()

    def setManagedMode(self):
        wlan = self.node.params['wlan'].index(self.name)
        if isinstance(self, mesh):
            self.iwdev_cmd('{} del'.format(self.name))
            self.name = '{}-wlan{}'.format(self, self.id)
            self.node.params['wlan'][wlan] = self.name
        elif isinstance(self, master):
            self.kill_hostapd_process()
        self.set_dev_type('managed')
        managed(self.node, wlan, intf=self)

    def setMasterMode(self, ssid='new-ssid', **kwargs):
        "set Interface to AP mode"
        wlan = self.node.params['wlan'].index(self.name)
        master(self.node, wlan, port=wlan, intf=self)

        intf = self.node.getNameToWintf(self)
        if int(intf.range) == 0:
            intf.setDefaultRange()

        intf.ssid = ssid
        for key, value in kwargs.items():
            setattr(intf, key, value)

        if not intf.mac:
            intf.mac = intf.getMAC()

        HostapdConfig(intf)

    def setMeshMode(self, **kwargs):
        mesh(self.node, intf=self, **kwargs)

    def setAdhocMode(self, **kwargs):
        if isinstance(self, adhoc):
            self.ibss_leave()
        adhoc(self.node, intf=self, **kwargs)

    def setIP(self, ipstr, prefixLen=None, **args):
        """Set our IP address"""
        # This is a sign that we should perhaps rethink our prefix
        # mechanism and/or the way we specify IP addresses
        if '/' in ipstr:
            self.ip, self.prefixLen = ipstr.split('/')
            return self.ipAddr(ipstr)
        else:
            if prefixLen is None:
                raise Exception('No prefix length set for IP address {}'.format
                                (ipstr, ))
            self.ip, self.prefixLen = ipstr, prefixLen
            return self.ipAddr('{}/{}'.format(ipstr, prefixLen))

    def setIP6(self, ipstr, prefixLen6=None, **args):
        """Set our IP6 address"""
        # This is a sign that we should perhaps rethink our prefix
        # mechanism and/or the way we specify IP addresses
        if '/' in ipstr:
            self.ip6, self.prefixLen6 = ipstr.split('/')
            return self.ipAddr(ipstr)
        else:
            if prefixLen6 is None:
                raise Exception('No prefix length set for IP address {}'.format
                                (ipstr, ))
            self.ip6, self.prefixLen6 = ipstr, prefixLen6
            return self.ipAddr('{}/{}'.format(ipstr, prefixLen6))

    def setMediumId(self, medium_id):
        """Set medium id to create isolated interface groups"""
        self.medium_id = int(medium_id)
        self.setMediumIdWmediumd(medium_id)

    def check_if_wpafile_exist(self):
        file = '{}_{}.staconf'.format(self.name, self.id)
        return glob.glob(file)

    def wpaFile(self, ap_intf):
        cmd = ''
        if not ap_intf.config or not self.config:
            if not ap_intf.authmode:
                passwd = ap_intf.passwd if not self.passwd else self.passwd

        if 'wpasup_globals' not in self.node.params \
                or ('wpasup_globals' in self.node.params
                    and 'ctrl_interface=' not in self.node.params['wpasup_globals']):
            cmd = 'ctrl_interface=/var/run/wpa_supplicant\n'
        if ap_intf.wps_state and not self.passwd:
            cmd += 'ctrl_interface_group=0\n'
            cmd += 'update_config=1\n'
        else:
            if 'wpasup_globals' in self.node.params:
                cmd += self.node.params['wpasup_globals'] + '\n'
            cmd += 'network={\n'

            if self.config:
                config = self.config
                if config is not []:
                    config = self.config.split(',')
                    self.node.params.pop("config", None)
                    for conf in config:
                        cmd += "   " + conf + "\n"
            else:
                cmd += '   ssid=\"{}\"\n'.format(ap_intf.ssid)
                if not ap_intf.authmode:
                    cmd += '   psk=\"{}\"\n'.format(passwd)
                    encrypt = ap_intf.encrypt
                    if ap_intf.encrypt == 'wpa3':
                        encrypt = 'wpa2'
                    cmd += '   proto={}\n'.format(encrypt.upper())
                    cmd += '   pairwise={}\n'.format(ap_intf.rsn_pairwise)
                    if self.active_scan:
                        cmd += '   scan_ssid=1\n'
                    if self.scan_freq:
                        cmd += '   scan_freq={}\n'.format(self.scan_freq)
                    if self.freq_list:
                        cmd += '   freq_list={}\n'.format(self.freq_list)
                wpa_key_mgmt = ap_intf.wpa_key_mgmt
                if ap_intf.ieee80211w:
                    cmd += "   ieee80211w={}\n".format(ap_intf.ieee80211w)
                if ap_intf.encrypt == 'wpa3':
                    wpa_key_mgmt = 'SAE'
                cmd += '   key_mgmt={}\n'.format(wpa_key_mgmt)
                if self.bgscan_module:
                    cmd += '   bgscan=\"%s:%d:%d:%d\"\n' % \
                           (self.bgscan_module, self.s_inverval,
                            self.bgscan_threshold, self.l_interval)
                if ap_intf.authmode == '8021x':
                    cmd += '   eap=PEAP\n'
                    cmd += '   identity=\"{}\"\n'.format(self.radius_identity)
                    cmd += '   password=\"{}\"\n'.format(self.radius_passwd)
                    cmd += '   phase2=\"autheap=MSCHAPV2\"\n'
            cmd += '}'

        pattern = '{}_{}.staconf'.format(self.name, self.id)
        self.cmd('echo \'{}\' > {}'.format(cmd, pattern))

    def wpa(self, ap_intf):
        self.wpaFile(ap_intf)
        self.wpa_pexec()
        self.setConnected(ap_intf)

    def update_client_params(self, ap_intf):
        self.freq = ap_intf.freq
        self.channel = ap_intf.channel
        self.mode = ap_intf.mode
        self.ssid = ap_intf.ssid

    def wep(self, ap_intf):
        passwd = self.passwd if self.passwd else ap_intf.passwd
        self.wep_connect(passwd, ap_intf)
        self.setConnected(ap_intf)

    def setConnected(self, ap_intf):
        self.associatedTo = ap_intf
        ap_intf.associatedStations.append(self)

    def setDisconnected(self, ap_intf):
        self.rssi = 0
        self.channel = 0
        self.associatedTo = None
        if self in ap_intf.associatedStations:
            ap_intf.associatedStations.remove(self)

    def roam(self, bssid):
        self.wpa_cli_cmd('roam {}'.format(bssid))

    def wep_connect(self, passwd, ap_intf):
        self.iwdev_cmd('{} connect {} key d:0:{}'.format(
            self.name, ap_intf.ssid, passwd))

    def disconnect_pexec(self, ap_intf):
        self.iwdev_pexec('{} disconnect'.format(self.name))
        self.setDisconnected(ap_intf)

    def disconnect(self, ap_intf):
        self.iwdev_cmd('{} disconnect'.format(self.name))
        self.setDisconnected(ap_intf)

    def iw_connect(self, ap_intf):
        self.pexec('iw dev {} connect {} {}'.format(
            self.name, ap_intf.ssid, ap_intf.mac))
        self.setConnected(ap_intf)

    def iwconfig_connect(self, ap_intf):
        self.pexec('iwconfig {} essid {} ap {}'.format(
            self.name, ap_intf.ssid, ap_intf.mac))
        self.setConnected(ap_intf)

    def associate_infra(self, ap_intf):
        associated = 0
        if ap_intf.ieee80211r and (not self.encrypt or 'wpa' in self.encrypt):
            if not self.associatedTo:
                wpa_file_exists = self.check_if_wpafile_exist()
                if wpa_file_exists:
                    self.roam(ap_intf.mac)
                else:
                    self.wpa(ap_intf)
            else:
                self.roam(ap_intf.mac)
            associated = 1
        elif not ap_intf.encrypt:
            associated = 1
            self.iwconfig_connect(ap_intf)
        else:
            if not self.associatedTo:
                if 'wpa' in ap_intf.encrypt and (not self.encrypt or 'wpa' in self.encrypt):
                    self.wpa(ap_intf)
                    associated = 1
                elif ap_intf.encrypt == 'wep':
                    self.wep(ap_intf)
                    associated = 1
        if associated:
            self.update_client_params(ap_intf)

    def configureWirelessLink(self, ap_intf):
        dist = self.node.get_distance_to(ap_intf.node)
        if dist <= ap_intf.range:
            if not wmediumd_mode.mode == w_cst.INTERFERENCE_MODE:
                if self.rssi == 0:
                    self.update_client_params(ap_intf)
            if ap_intf != self.associatedTo or not self.associatedTo:
                self.associate_infra(ap_intf)
                if wmediumd_mode.mode == w_cst.WRONG_MODE:
                    if dist >= 0.01: self.configWLink(dist)
                if self not in ap_intf.associatedStations:
                    ap_intf.associatedStations.append(self)
            if not wmediumd_mode.mode == w_cst.INTERFERENCE_MODE:
                self.rssi = self.get_rssi(ap_intf, dist)

    def associate(self, ap_intf):
        "Associate to Access Point"
        if hasattr(self.node, 'position'):
            self.configureWirelessLink(ap_intf)
        else:
            self.associate_infra(ap_intf)

    def configureMacAddr(self):
        """Configure Mac Address
        :param node: node"""
        if not self.mac:
            self.mac = self.getMAC()
        else:
            self.setMAC(self.mac)

    def getMAC(self):
        "get Mac Address of any Interface"
        try:
            _macMatchRegex = re.compile(r'..:..:..:..:..:..')
            debug('getting mac address from {}\n'.format(self.name))
            macaddr = str(self.pexec('ip addr show {}'.format(self.name)))
            mac = _macMatchRegex.findall(macaddr)
            debug('\n{}'.format(mac[0]))
            return mac[0]
        except:
            info('Error: Please run sudo mn -c.\n')

    def setMAC(self, macstr):
        """Set the MAC address for an interface.
           macstr: MAC address as string"""
        self.mac = macstr
        return (self.ipLink('down') +
                self.ipLink('address', macstr) +
                self.ipLink('up'))

    def updateIP(self):
        "Return updated IP address based on ip addr"
        # use pexec instead of node.cmd so that we dont read
        # backgrounded output from the cli.
        ipAddr, _err, _exitCode = self.node.pexec('ip addr show {}'.format(self.name))
        ips = self._ipMatchRegex.findall(ipAddr)
        self.ip = ips[0] if ips else None
        return self.ip

    def updateMAC(self):
        "Return updated MAC address based on ip addr"
        ipAddr = self.ipAddr()
        macs = self._macMatchRegex.findall(ipAddr)
        self.mac = macs[0] if macs else None
        return self.mac

    # Instead of updating ip and mac separately,
    # use one ipAddr call to do it simultaneously.
    # This saves an ipAddr command, which improves performance.

    def updateAddr(self):
        "Return IP address and MAC address based on ipAddr."
        ipAddr = self.ipAddr()
        ips = self._ipMatchRegex.findall(ipAddr)
        macs = self._macMatchRegex.findall(ipAddr)
        self.ip = ips[0] if ips else None
        self.mac = macs[0] if macs else None
        return self.ip, self.mac

    def isUp(self, setUp=False):
        "Return whether interface is up"
        if setUp:
            cmdOutput = self.ipLink('up')
            # no output indicates success
            # error( "Error setting %s up: %s " % ( self.name, cmdOutput ) )
            return False if cmdOutput else True
        else:
            return "UP" in self.ipAddr()

    def rename(self, newname):
        "Rename interface"
        if self.node and self.name in self.node.nameToIntf:
            # rename intf in node's nameToIntf
            self.node.nameToIntf[newname] = self.node.nameToIntf.pop(self.name)
        self.ipLink('down')
        result = self.cmd('ip link set', self.name, 'name', newname)
        self.name = newname
        self.ipLink('up')
        return result

    def config(self, mac=None, ip=None, ip6=None,
               ipAddr=None, up=True, **_params):
        """Configure Node according to (optional) parameters:
           mac: MAC address
           ip: IP address
           ipAddr: arbitrary interface configuration
           Subclasses should override this method and call
           the parent class's config(**params)"""
        # If we were overriding this method, we would call
        # the superclass config method here as follows:
        # r = Parent.config( **params )
        r = {}
        self.setParam(r, 'setMAC', mac=mac)
        self.setParam(r, 'setIP', ip=ip)
        self.setParam(r, 'setIP6', ip=ip6)
        self.setParam(r, 'isUp', up=up)
        self.setParam(r, 'ipAddr', ipAddr=ipAddr)

        return r

    def delete(self):
        "Delete interface"
        # self.cmd('iw dev ' + self.name + ' del')
        # We used to do this, but it slows us down:
        # if self.node.inNamespace:
        # Link may have been dumped into root NS
        # quietRun( 'ip link del ' + self.name )
        # self.node.delIntf(self)
        self.link = None


class HostapdConfig(IntfWireless):
    write_mac = False
    nm_conf_file = '/etc/NetworkManager/conf.d/unmanaged.conf'

    def __init__(self, intf):
        'configure hostapd'
        self.check_nm(intf)
        self.configure(intf)
        self.set_mac_viface(intf)

    @staticmethod
    def set_mac_viface(intf):
        for vintf in intf.node.wintfs.values():
            if isinstance(vintf, VirtualMaster):
                vintf.node.params['wlan'].append(vintf.name)
                vintf.mac = vintf.getMAC()

    def check_nm(self, intf):
        self.checkNetworkManager(intf)

        if 'vssids' in intf.node.params:
            if isinstance(intf.node.params['vssids'], list):
                vssids = intf.node.params['vssids'][intf.id].split(',')
            else:
                vssids = intf.node.params['vssids'].split(',')
            for id, vssid in enumerate(vssids):
                iface = '{}-{}'.format(intf.name, id)
                intf.vifaces.append(iface)
                intf.vssid.append(vssid)
                if not wmediumd_mode.mode:
                    TCLinkWireless(intf.node, intfName=iface)
                    VirtualMaster(intf.node, intf.id, intf=iface)

    def configure(self, intf):
        if 'link' not in intf.node.params:
            cmd = ''
            if 'phywlan' in intf.node.params:
                for id, intf in enumerate(intf.node.wintfs.values()):
                    cmd = self.setConfig(intf)
            else:
                cmd = self.setConfig(intf)
            if 'vssids' in intf.node.params:
                for vwlan, id in enumerate(intf.vifaces):
                    cmd += self.virtual_intf(intf, vwlan)

            cmd += "\nctrl_interface=/var/run/hostapd"
            cmd += "\nctrl_interface_group=0"
            self.ap_config_file(cmd, intf)

            if '-' in intf.name: intf.setMAC(intf.mac)

            if 'phywlan' in intf.node.params: intf.node.params.pop('phywlan', None)

            intf.set_tc_ap()
            intf.freq = Getfreq(intf.mode, intf.channel).freq

    def setConfig(self, intf):
        """Configure AP
        :param ap: ap node
        :param wlan: wlan id"""
        if intf.ssid:
            if intf.encrypt and 'config' not in intf.node.params:
                if 'wpa' in intf.encrypt:
                    intf.auth_algs = 1
                    if intf.ieee80211r:
                        intf.wpa_key_mgmt = 'FT-EAP' if intf.authmode else 'FT-PSK'
                    else:
                        intf.wpa_key_mgmt = 'WPA-EAP' if intf.authmode else 'WPA-PSK'
                    intf.rsn_pairwise = 'TKIP CCMP' if intf.encrypt == 'wpa' else 'CCMP'
                    if not intf.authmode: intf.wpa_passphrase = intf.passwd
                elif intf.encrypt == 'wep':
                    intf.auth_algs = 2
                    intf.wep_key0 = intf.passwd

            if isinstance(intf, adhoc):
                adhoc(intf.node, intf.id)
            else:
                return self.setHostapdConfig(intf)

    @staticmethod
    def get_mode_config(intf, cmd=''):
        if intf.mode == 'ax':
            intf.country_code = 'DE'
        if 'n' in intf.mode:
            cmd += "\nhw_mode=g" if intf.mode == 'n2' else "\nhw_mode=a"
        elif intf.mode == 'a':
            cmd += "\ncountry_code={}".format(intf.country_code)
            cmd += "\nhw_mode={}".format(intf.mode)
        elif intf.mode == 'ac' or 'ax' in intf.mode:
            cmd += "\ncountry_code={}".format(intf.country_code)
            if intf.mode == 'ax2':
                cmd += "\nhw_mode=g"
            else:
                cmd += "\nhw_mode=a"
        else:
            cmd += "\nhw_mode={}".format(intf.mode)
        return cmd

    def virtual_intf(self, intf, vwlan, cmd=''):
        intf.txpower = intf.node.wintfs[0].txpower
        intf.antennaGain = intf.node.wintfs[0].antennaGain
        intf.antennaHeight = intf.node.wintfs[0].antennaHeight
        cmd += "\n\nbss={}".format(intf.vifaces[vwlan])
        cmd += "\nssid={}".format(intf.vssid[vwlan])
        if intf.encrypt:
            if intf.encrypt == 'wep':
                cmd += "\nauth_algs={}".format(intf.auth_algs)
                cmd += "\nwep_default_key=0"
                cmd += self.verifyWepKey(intf.wep_key0)
        return cmd

    def setHostapdConfig(self, intf):
        "Set hostapd config"
        cmd = "echo \'"
        args = ['max_num_sta', 'beacon_int', 'rsn_preauth',
                'rts_threshold', 'fragm_threshold']

        cmd += 'interface={}'.format(intf.node.params.get('phywlan', intf.name))
        cmd += '\ndriver=nl80211'
        cmd += '\nssid={}'.format(intf.ssid)
        cmd += '\nwds_sta=1'
        cmd += self.get_mode_config(intf)  # get mode
        cmd += "\nchannel={}".format(intf.channel)

        for arg in args:
            if arg in intf.node.params:
                cmd += '\n{}={}'.format(arg, intf.node.params.get(arg))

        if intf.ht_capab: cmd += '\nht_capab={}'.format(intf.ht_capab)
        if intf.vht_capab: cmd += '\nvht_capab={}'.format(intf.vht_capab)
        if intf.macaddr_acl: cmd += '\nmacaddr_acl={}'.format(intf.macaddr_acl)
        if intf.ignore_broadcast_ssid: cmd += '\nignore_broadcast_ssid={}'.format(intf.ignore_broadcast_ssid)
        if intf.beacon_int: cmd += '\nbeacon_int={}'.format(intf.beacon_int)
        if intf.client_isolation: cmd += '\nap_isolate=1'
        if 'config' in intf.node.params:
            config = intf.node.params['config']
            if config is not []:
                config = config.split(',')
                # ap.params.pop("config", None)
                for conf in config: cmd += "\n" + conf
        else:
            if intf.authmode == '8021x':
                cmd += "\nieee8021x=1"
                cmd += "\nwpa_key_mgmt=WPA-EAP"
                if intf.encrypt:
                    cmd += "\nauth_algs={}".format(intf.auth_algs)
                    cmd += "\nwpa=2"
                cmd += '\neap_server=0'
                cmd += '\neapol_version=2'

                if not intf.radius_server: intf.radius_server = '127.0.0.1'
                cmd += "\nwpa_pairwise=TKIP CCMP"
                cmd += "\neapol_key_index_workaround=0"
                cmd += "\nown_ip_addr={}".format(intf.radius_server)
                cmd += "\nnas_identifier={}.example.com".format(intf.node.name)
                cmd += "\nauth_server_addr={}".format(intf.radius_server)
                cmd += "\nauth_server_port=1812"
                if not intf.shared_secret: intf.shared_secret = 'secret'
                cmd += "\nauth_server_shared_secret={}".format(intf.shared_secret)
            else:
                if intf.ieee80211w: cmd += "\nieee80211w={}".format(intf.ieee80211w)
                if intf.encrypt:
                    if 'wpa' in intf.encrypt:
                        cmd += "\nauth_algs={}".format(intf.auth_algs)
                        cmd += "\nwpa=1" if intf.encrypt == 'wpa' else "\nwpa=2"
                        if intf.encrypt == 'wpa3':
                            cmd += "\nwpa_key_mgmt=SAE"
                        else:
                            cmd += "\nwpa_key_mgmt={}".format(intf.wpa_key_mgmt)
                        cmd += '\nwpa_pairwise={}'.format(intf.rsn_pairwise)
                        cmd += '\nwpa_passphrase={}'.format(intf.wpa_passphrase)
                    elif intf.encrypt == 'wep':
                        cmd += "\nauth_algs={}".format(intf.auth_algs)
                        cmd += '\nwep_default_key={}'.format(0)
                        cmd += self.verifyWepKey(intf.wep_key0)

                if intf.wps_state:
                    cmd += '\nwps_state={}'.format(intf.wps_state)
                    cmd += '\neap_server=1'
                    if intf.config_methods:
                        cmd += '\nconfig_methods={}'.format(intf.config_methods)
                    else:
                        cmd += '\nconfig_methods=label display push_button keypad'
                    cmd += '\nwps_pin_requests=/var/run/hostapd.pin-req'
                    cmd += '\nap_setup_locked=0'

                if intf.mode == 'ac' or 'ax' in intf.mode or 'n' in intf.mode:
                    cmd += '\nwmm_enabled=1'
                    if intf.mode != 'ax2':
                        cmd += '\nieee80211n=1'
                    if intf.mode == 'ac':
                        cmd += '\nieee80211ac=1'
                    if 'ax' in intf.mode:
                        cmd += '\nieee80211ax=1'
                        if intf.ieee80211w:
                            cmd += '\nop_class=131'

                if intf.ieee80211r:
                    if intf.mobility_domain:
                        cmd += '\nmobility_domain={}'.format(intf.mobility_domain)
                        # cmd += ("\nown_ip_addr=127.0.0.1")
                        cmd += '\nnas_identifier={}.example.com'.format(intf.node.name)
                        for apref in intf.bssid_list:
                            cmd += '\nr0kh={} r0kh-{}.example.com 000102030405060708090a0b0c0d0e0f'.format(intf.mac,
                                                                                                           apref)
                            cmd += '\nr1kh={} {} 000102030405060708090a0b0c0d0e0f'.format(intf.mac, intf.mac)
                        cmd += '\nrsn_preauth=1'
                        cmd += '\npmk_r1_push=1'
                        cmd += '\nft_over_ds=1'
                        cmd += '\nft_psk_generate_local=1'
        return cmd

    def verifyWepKey(self, wep_key0):
        "Check WEP key"
        len_list = [5, 10, 13, 16, 26, 32]
        if len(wep_key0) in len_list:
            if len(wep_key0) in [5, 13, 16]:
                cmd = "\nwep_key0=\"{}\"".format(wep_key0)
            else:
                cmd = "\nwep_key0={}".format(wep_key0)
        else:
            info("Warning! Wep Key length is wrong!\n")
            exit(1)
        return cmd

    _macMatchRegex = re.compile(r'..:..:..:..:..:..')

    @classmethod
    def restartNetworkManager(cls):
        """Restart network manager if the mac address of the AP
        is not included at /etc/NetworkManager/conf.d/unmanaged.conf"""
        nms = 'network-manager'
        nm_is_running = sh('service {} status 2>&1 | grep '
                                  '-ic running >/dev/null 2>&1'.format(nms))
        if nm_is_running != 256:
            info('Mac address(es) added into {}\n'.format(cls.nm_conf_file))
            info('Restarting {}...\n'.format(nms))
            sh('sudo service network-manager restart')
            # sh('nmcli general reload')
            sleep(2)

    def checkNetworkManager(self, intf):
        "add mac address into /etc/NetworkManager/conf.d/unmanaged.conf"
        unmanaged = 'unmanaged-devices'
        nmdir = '/etc/NetworkManager'
        old_content = ''

        if path.isdir(nmdir) and not path.isfile(self.nm_conf_file):
            open(self.nm_conf_file, 'w').close()

        if path.isdir(nmdir):
            file = open(self.nm_conf_file, 'rt')
            data = file.read()
            isNew = True
            for content in data.split('\n'):
                if unmanaged in content:
                    old_content = content
                    new_content = old_content
                    isNew = False
            if isNew:
                sh('echo \'#\' >> {}'.format(self.nm_conf_file))
                new_content = "[keyfile]\n{}=".format(unmanaged)

            name = intf.node.name + '*'
            if name not in old_content:
                new_content += "interface-name:{};".format(name)
                data = data.replace(old_content, new_content)
                file.close()
                file = open(self.nm_conf_file, "wt")
                file.write(data)
                file.close()
                HostapdConfig.write_mac = True

    def ap_config_file(self, cmd, intf):
        "run an Access Point and create the config file"
        if 'phywlan' in intf.node.params:
            intf_ = intf.node.params['phywlan']
            intf.cmd('ip link set {} down'.format(intf_))
            intf.cmd('ip link set {} up'.format(intf_))
        apconfname = 'mn{}_{}-wlan{}.apconf'.format(getpid(), intf.node.name, intf.id + 1)
        content = cmd + "\' > {}".format(apconfname)
        intf.cmd(content)
        cmd = self.get_hostapd_cmd(intf)
        try:
            intf.cmd(cmd)
            if int(intf.channel) == 0 or intf.channel == 'acs_survey':
                info("*** Waiting for ACS... It takes 10 seconds.\n")
                sleep(10)
        except:
            info("*** error with hostapd. Please, run sudo mn -c in order "
                 "to fix it or check if hostapd is working properly in "
                 "your system.")
            exit(1)

    @staticmethod
    def get_hostapd_cmd(intf):
        apconfname = "mn{}_{}-wlan{}.apconf".format(getpid(), intf.node.name, intf.id + 1)
        hostapd_flags = intf.node.params.get('hostapd_flags', '')
        cmd = "hostapd -B {} {}".format(apconfname, hostapd_flags)
        return cmd


class WirelessLink(TCIntf, IntfWireless):
    """Interface customized by tc (traffic control) utility
       Allows specification of bandwidth limits (various methods)
       as well as delay, loss and max queue length"""

    def config(self, bw=None, delay=None, jitter=None, loss=None,
               gro=False, speedup=0, use_hfsc=False, use_tbf=False,
               latency_ms=None, enable_ecn=False, enable_red=False,
               max_queue_size=None, **params):
        """Configure the port and set its properties.
            bw: bandwidth in b/s (e.g. '10m')
            delay: transmit delay (e.g. '1ms' )
            jitter: jitter (e.g. '1ms')
            loss: loss (e.g. '1%' )
            gro: enable GRO (False)
            txo: enable transmit checksum offload (True)
            rxo: enable receive checksum offload (True)
            speedup: experimental switch-side bw option
            use_hfsc: use HFSC scheduling
            use_tbf: use TBF scheduling
            latency_ms: TBF latency parameter
            enable_ecn: enable ECN (False)
            enable_red: enable RED (False)
            max_queue_size: queue limit parameter for netem"""

        # Support old names for parameters
        gro = not params.pop('disable_gro', not gro)

        result = IntfWireless.config(self, **params)

        def on(isOn):
            "Helper method: bool -> 'on'/'off'"
            return 'on' if isOn else 'off'

        # Set offload parameters with ethool
        self.cmd('ethtool -K', self, 'gro', on(gro))

        # Optimization: return if nothing else to configure
        # Question: what happens if we want to reset things?
        if bw is None and not delay and not loss and max_queue_size is None:
            return

        # Clear existing configuration
        tcoutput = self.tc('%s qdisc show dev %s')
        if "priomap" not in tcoutput and "noqueue" not in tcoutput \
                and "fq_codel" not in tcoutput and "qdisc fq" not in tcoutput:
            cmds = ['%s qdisc del dev %s root']
        else:
            cmds = []
        # Bandwidth limits via various methods
        bwcmds, parent = self.bwCmds(bw=bw, speedup=speedup,
                                     use_hfsc=use_hfsc, use_tbf=use_tbf,
                                     latency_ms=latency_ms,
                                     enable_ecn=enable_ecn,
                                     enable_red=enable_red)
        cmds += bwcmds

        # Delay/jitter/loss/max_queue_size using netem
        delaycmds, parent = self.delayCmds(delay=delay, jitter=jitter,
                                           loss=loss,
                                           max_queue_size=max_queue_size,
                                           parent=parent)
        cmds += delaycmds

        # Execute all the commands in our node
        debug("at map stage w/cmds: {}\n".format(cmds))
        tcoutputs = [self.tc(cmd) for cmd in cmds]
        for output in tcoutputs:
            if output != '':
                error("*** Error: {}".format(output))
        debug("cmds:", cmds, '\n')
        debug("outputs:", tcoutputs, '\n')
        result['tcoutputs'] = tcoutputs
        result['parent'] = parent

        return result

    def set_attrs(self, node, wlan):
        self.ip = None
        self.ip6 = None
        self.mac = None
        self.prefixLen = None
        self.prefixLen6 = None
        self.ssid = None
        self.antennaGain = 5.0
        self.antennaHeight = 1.0
        self.channel = 1
        self.freq = 2.412
        self.txpower = 14
        self.range = 0
        self.static_range = 0  # when the range is manually defined
        self.mode = 'g'
        self.node = node
        self.id = wlan

    def assign_params_to_intf(self, intf, wlan):
        if intf and hasattr(intf, 'wmIface'): self.wmIface = intf.wmIface

        for key in self.__dict__.keys():
            if key in self.node.params:
                if isinstance(self.node.params[key], list):
                    value = self.node.params[key][wlan]
                    setattr(self, key, value)
                else:
                    if wlan > 0 and key == 'mac':
                        self.mac = self.getMAC()
                    else:
                        if key == 'range':
                            setattr(self, key, int(self.node.params[key]))
                            self.static_range = True
                        else:
                            setattr(self, key, self.node.params[key])


class _4address(Link, IntfWireless):
    node = None

    def __init__(self, node1, node2, port1=None, port2=None, **params):
        """Create 4addr link to another node.
           node1: ap
           node2: client
           port1/port2: port id"""
        intfName2 = '{}.wds'.format(node2.name)

        if not hasattr(node1, 'position'): self.setPos(node1)
        if not hasattr(node2, 'position'): self.setPos(node2)

        if intfName2 not in node2.params['wlan']:
            wlan = node2.params['wlan'].index(port1) if port1 else 0
            apwlan = node1.params['wlan'].index(port2) if port2 else 0

            intf = node2.wintfs[wlan]
            ap_intf = node1.wintfs[apwlan]

            self.node = node2
            self.add4addrIface(intf, intfName2)
            sleep(1)

            intf.mode = ap_intf.mode
            intf.channel = ap_intf.channel
            intf.freq = ap_intf.freq
            intf.txpower = ap_intf.txpower
            intf.antennaGain = ap_intf.antennaGain
            node2.params['wlan'].append(intfName2)
            sleep(1)

            params1, params2 = params, params
            params1['port'] = node2.newPort()
            params2['port'] = node1.newPort()
            intf1 = IntfWireless(name=intfName2, node=node2, link=self, **params1)
            if hasattr(node1, 'wds'):
                node1.wds += 1
            else:
                node1.wds = 1
            intfName1 = node1.params['wlan'][apwlan] + '.sta{}'.format(node1.wds)
            intf2 = IntfWireless(name=intfName1, node=node1, link=self, **params2)
            node1.params['wlan'].append(intfName1)

            node1_intf_index = node1.params['wlan'].index(intfName1)
            node2_intf_index = node2.params['wlan'].index(intfName2)
            _4addrAP(node1, node1_intf_index)
            _4addrClient(node2, node2_intf_index)

            node2.wintfs[node2_intf_index].mac = intf.mac[:3] + '09' + intf.mac[5:]
            self.bring4addrIfaceDown()
            self.setMAC(node2.wintfs[node2_intf_index])
            self.bring4addrIfaceUP()
            self.iwdev_cmd('{} connect {} {}'.format(
                node2.params['wlan'][node2_intf_index], ap_intf.ssid, ap_intf.mac))

            # All we are is dust in the wind, and our two interfaces
            self.intf1, self.intf2 = intf1, intf2

    def setPos(self, node):
        nums = re.findall(r'\d+', node.name)
        if nums:
            id = int(hex(int(nums[0]))[2:])
            node.position = (10, round(id, 2), 0)

    def bring4addrIfaceDown(self):
        self.cmd('ip link set dev {}.wds down'.format(self.node))

    def bring4addrIfaceUP(self):
        self.cmd('ip link set dev {}.wds up'.format(self.node))

    def setMAC(self, intf):
        self.cmd('ip link set dev {}.wds addr {}'.format(intf.node, intf.mac))

    def add4addrIface(self, intf, intfName):
        self.iwdev_cmd('{} interface add {} type managed 4addr on'.format(
            intf.name, intfName))

    def status(self):
        "Return link status as a string"
        return "({} {})".format(self.intf1.status(), self.intf2)


class WirelessIntf(object):
    """A basic link is just a veth pair.
       Other types of links could be tunnels, link emulators, etc.."""

    # pylint: disable=too-many-branches
    def __init__(self, node, port=None, intfName=None, addr=None,
                 cls=None, **params):
        """Create veth link to another node, making two new interfaces.
           node: first node
           port: node port number (optional)
           intf: default interface class/constructor
           cls: optional interface-specific constructors
           intfName: node interface name (optional)
           params: parameters for interface 1"""
        # This is a bit awkward; it seems that having everything in
        # params is more orthogonal, but being able to specify
        # in-line arguments is more convenient! So we support both.
        params = dict(params) if params else {}
        params['port'] = port if port is not None else node.newPort()

        if not intfName: intfName = self.wlanName(node, params['port'])

        intf1 = cls(name=intfName, node=node, link=self, mac=addr, **params)
        intf2 = 'wifi'

        # All we are is dust in the wind, and our two interfaces
        self.intf1, self.intf2 = intf1, intf2

    # pylint: enable=too-many-branches

    @staticmethod
    def _ignore(*args, **kwargs):
        "Ignore any arguments"
        pass

    def wlanName(self, node, n):
        "Construct a canonical interface name node-ethN for interface n."
        # Leave this as an instance method for now
        assert self
        return node.name + '-' + 'wlan' + repr(n)

    def delete(self):
        "Delete this link"
        self.intf1.delete()
        self.intf1 = None
        self.intf2 = None

    def stop(self):
        "Override to stop and clean up link as needed"
        self.delete()

    def status(self):
        "Return link status as a string"
        return "(use iw/iwconfig to check connectivity)".format(self.intf1.status(), self.intf2)

    def __str__(self):
        return '{}<->{}'.format(self.intf1, self.intf2)


class TCLinkWireless(WirelessIntf):
    "Link with symmetric TC interfaces configured via opts"

    def __init__(self, node, port=None, intfName=None,
                 addr=None, cls=WirelessLink, **params):
        WirelessIntf.__init__(self, node=node, port=port,
                              intfName=intfName, cls=cls,
                              addr=addr, **params)


class master(WirelessLink):
    "master class"

    def __init__(self, node, wlan, port=None, intf=None):
        WirelessLink.set_attrs(self, node, wlan)
        self.name = node.params['wlan'][wlan]
        node.addWAttr(self, port=port)
        self.params = {}
        self.stationsInRange = {}
        self.vssid = []
        self.vifaces = []
        self.associatedStations = []
        self.bssid_list = []
        self.auth_algs = None
        self.authmode = None
        self.beacon_int = None
        self.client_isolation = None
        self.config = None
        self.config_methods = None
        self.country_code = 'US'
        self.device_type = None
        self.encrypt = None
        self.freq = None
        self.ht_capab = None
        self.ifb = None
        self.ieee80211r = None
        self.ieee80211w = None
        self.ignore_broadcast_ssid = None
        self.macaddr_acl = None
        self.mobility_domain = None
        self.passwd = None
        self.rsn_pairwise = None
        self.radius_server = None
        self.shared_secret = None
        self.vht_capab = None
        self.wpa_key_mgmt = None
        self.wps_state = None
        self.wpa_psk_file = None
        self.wep_key0 = None
        self.link = None
        self.band = 20  # bandwidth channel
        self.consumption = 0.0
        self.voltage = 10.0
        self.assign_params_to_intf(intf, wlan)


class VirtualMaster(master):
    "master class"

    def __init__(self, node, wlan, port=None, intf=None):
        WirelessLink.set_attrs(self, node, wlan)
        self.name = intf
        node.addWAttr(self, port=port)
        self.params = {}
        self.stationsInRange = {}
        self.vssid = []
        self.vifaces = []
        self.associatedStations = []
        self.ifb = None
        self.auth_algs = None
        self.authmode = None
        self.freq = None
        self.beacon_int = None
        self.config = None
        self.config_methods = None
        self.encrypt = None
        self.ht_capab = None
        self.vht_capab = None
        self.ieee80211r = None
        self.ieee80211w = None
        self.client_isolation = None
        self.mobility_domain = None
        self.passwd = None
        self.shared_secret = None
        self.wpa_key_mgmt = None
        self.rsn_pairwise = None
        self.radius_server = None
        self.wps_state = None
        self.device_type = None
        self.wpa_psk_file = None
        self.wep_key0 = None
        self.link = None
        self.assign_params_to_intf(intf, wlan)


class phyAP(WirelessLink):
    "phyap class"

    def __init__(self, node, wlan, port=None, intf=None):
        WirelessLink.set_attrs(self, node, wlan)
        self.name = node.params['wlan'][wlan]
        node.addWAttr(self, port=port)
        self.params = {}
        self.stationsInRange = {}
        self.vssid = []
        self.vifaces = []
        self.associatedStations = []
        self.bssid_list = []
        self.ifb = None
        self.auth_algs = None
        self.authmode = None
        self.freq = None
        self.beacon_int = None
        self.config = None
        self.config_methods = None
        self.country_code = 'US'
        self.encrypt = None
        self.ht_capab = None
        self.vht_capab = None
        self.ieee80211r = None
        self.ieee80211w = None
        self.client_isolation = None
        self.mobility_domain = None
        self.passwd = None
        self.shared_secret = None
        self.wpa_key_mgmt = None
        self.rsn_pairwise = None
        self.radius_server = None
        self.wps_state = None
        self.device_type = None
        self.wpa_psk_file = None
        self.wep_key0 = None
        self.link = None
        self.band = 20  # bandwidth channel
        self.assign_params_to_intf(intf, wlan)


class managed(WirelessLink):
    "managed class"

    def __init__(self, node, wlan, intf=None):
        WirelessLink.set_attrs(self, node, wlan)
        self.name = node.params['wlan'][wlan]
        node.addWIntf(self, port=wlan)
        node.addWAttr(self, port=wlan)
        self.apsInRange = {}
        self.associatedTo = None
        self.authmode = None
        self.active_scan = None
        self.beacon_int = None
        self.client_isolation = None
        self.config = None
        self.country_code = None
        self.encrypt = None
        self.freq_list = None
        self.ieee80211w = None
        self.ieee80211r = None
        self.ifb = None
        self.wps_state = None
        self.ht_capab = None
        self.vht_capab = None
        self.macaddr_acl = None
        self.params = {}
        self.ignore_broadcast_ssid = None
        self.link = None
        self.passwd = None
        self.radius_identity = None
        self.radius_passwd = None
        self.scan_freq = None
        self.bgscan_module = None
        self.s_inverval = 0  # short interval
        self.l_interval = 0  # long interval
        self.bgscan_threshold = 0
        self.consumption = 0.0
        self.voltage = 10.0
        self.band = 20  # bandwidth channel
        self.rssi = -60
        self.assign_params_to_intf(intf, wlan)


class _4addrClient(WirelessLink):
    "managed class"

    def __init__(self, node, wlan):
        self.node = node
        self.id = wlan
        self.ip = None
        self.freq = node.wintfs[0].freq
        self.mac = node.wintfs[wlan - 1].mac
        self.range = node.wintfs[0].range
        self.static_range = node.wintfs[0].static_range
        self.txpower = node.wintfs[wlan - 1].txpower
        self.antennaGain = 5.0
        self.name = node.params['wlan'][wlan]
        self.stationsInRange = {}
        self.associatedStations = []
        self.apsInRange = {}
        self.params = {}
        # node.addWIntf(self, port=wlan)
        node.addWAttr(self, port=wlan)


class _4addrAP(WirelessLink):
    "managed class"

    def __init__(self, node, wlan):
        self.node = node
        self.ip = None
        self.id = wlan
        self.freq = node.wintfs[0].freq
        self.mac = node.wintfs[0].mac
        self.range = node.wintfs[0].range
        self.static_range = node.wintfs[0].static_range
        self.txpower = node.wintfs[0].txpower
        self.antennaGain = 5.0
        self.name = node.params['wlan'][wlan]
        self.stationsInRange = {}
        self.associatedStations = []
        self.params = {}
        # node.addWIntf(self, port=wlan)
        node.addWAttr(self, port=wlan)


class wmediumd(object):
    positions = []
    txpowers = []
    links = []
    mac_list = []

    def __init__(self, **kwargs):
        self.configWmediumd(**kwargs)

    def configWmediumd(self, wlinks, fading_cof, noise_th, stations,
                       aps, cars, ppm, mediums):
        "Configure wmediumd"
        intfrefs = []
        isnodeaps = []
        intfs = {}
        intf_ids = {}
        nodes = stations + aps + cars
        intf_id = 0
        for node in nodes:
            node.wmIfaces = []

            if 'vssids' in node.params:
                for intf in list(node.wintfs.values()):
                    if isinstance(node.params['vssids'], list):
                        vssids = node.params['vssids'][0].split(',')
                    else:
                        vssids = node.params['vssids'].split(',')
                    for id, vif in enumerate(range(len(vssids))):
                        iface = '{}-{}'.format(intf.name, id)
                        TCLinkWireless(intf.node, intfName=iface)
                        VirtualMaster(intf.node, intf.id, intf=iface)

            for id, intf in enumerate(node.wintfs.values()):
                if not intf.mac:
                    intf.mac = node.wintfs[0].mac[:-1] + str(id)

                if intf.mac not in self.mac_list and not isinstance(intf, phyAP):
                    intf.wmIface = DynamicIntfRef(node, intf=intf.name)
                    intfrefs.append(intf.wmIface)
                    node.wmIfaces.append(intf.wmIface)
                    intfs[intf.name] = intf
                    intf_ids[intf.name] = intf_id
                    intf_id += 1
                    if isinstance(intf, master) or \
                            (node in aps and (not isinstance(intf, (managed, adhoc)))):
                        isnodeaps.append(1)
                    else:
                        isnodeaps.append(0)
                    self.mac_list.append(intf.mac)

        if wmediumd_mode.mode == w_cst.INTERFERENCE_MODE:
            self.interference(nodes)
        elif wmediumd_mode.mode == w_cst.SPECPROB_MODE:
            pass
        elif wmediumd_mode.mode == w_cst.ERRPROB_MODE:
            self.error_prob(wlinks)
        else:
            self.snr(wlinks, noise_th)
        mediums_id_list = []
        for medium_index, medium_elements in enumerate(mediums):
            medium_id = medium_index + 1  # Default one is 0
            medium_intf_ids = []
            for node in medium_elements:
                if isinstance(node, str):
                    # Node is a interface
                    medium_intf_ids.append(intf_ids[node])
                    intfs[node].medium_id = medium_id
                else:
                    # Node is station or AP
                    for interface in node.wintfs.values():
                        medium_intf_ids.append(intf_ids[interface.name])
                        interface.medium_id = medium_id
            mediums_id_list.append(medium_intf_ids)
        WStarter(intfrefs=intfrefs, links=self.links, pos=self.positions,
                 fading_cof=fading_cof, noise_th=noise_th, txpowers=self.txpowers,
                 isnodeaps=isnodeaps, ppm=ppm, mediums=mediums_id_list)

    @staticmethod
    def get_position(pos=None):
        if pos: return float(pos[0]), float(pos[1]), float(pos[2])
        return 0, 0, 0

    def interference(self, nodes):
        for node in nodes:
            posX, posY, posZ = self.get_position(node.position) \
                if hasattr(node, 'position') else self.get_position()
            node.lastpos = [posX, posY, posZ]

            for wlan, intf in enumerate(node.wintfs.values()):
                if intf.mac in self.mac_list and not isinstance(intf, (phyAP, _4addrAP)):
                    if wlan >= 1: posX += 0.1
                    self.positions.append(w_pos(intf.wmIface, [posX, posY, posZ]))
                    self.txpowers.append(w_txpower(intf.wmIface, int(intf.txpower)))

    def error_prob(self, wlinks):
        for link in wlinks:
            link0, link1 = link[0].wmIface, link[1].wmIface
            self.links.append(ERRPROBLink(link0, link1, link[2]))
            self.links.append(ERRPROBLink(link1, link0, link[2]))

    def snr(self, wlinks, noise_th):
        for link in wlinks:
            link0, link1 = link[0].wmIface, link[1].wmIface
            self.links.append(SNRLink(link0, link1, link[0].rssi - noise_th))
            self.links.append(SNRLink(link1, link0, link[0].rssi - noise_th))


class LinkAttrs(WirelessLink):

    def __init__(self, node, intf, wlan):
        self.node = node
        self.antennaGain = intf.antennaGain
        self.antennaHeight = intf.antennaHeight
        self.band = intf.band
        self.country_code = intf.country_code
        self.encrypt = intf.encrypt
        self.freq = intf.freq
        self.id = wlan
        self.ip6 = intf.ip6
        self.ip = intf.ip
        self.prefixLen = intf.prefixLen
        self.prefixLen6 = intf.prefixLen6
        self.link = intf.link
        self.mac = intf.mac
        self.txpower = intf.txpower
        self.range = intf.range
        self.static_range = intf.static_range
        self.consumption = 0.0
        self.voltage = 10.0

    def check_channel_band(self, ht_cap):
        if '40' in ht_cap:
            self.band = 40
        elif '80' in ht_cap:
            self.band = 80
        elif '160' in ht_cap:
            self.band = 160
        if 'band' in self.node.params:
            del self.node.params['band']

    def delete(self):
        "Delete this link"
        self.intf1.delete()
        self.intf1 = None
        self.intf2 = None

    def stop(self):
        "Override to stop and clean up link as needed"
        self.delete()

    def status(self):
        "Return link status as a string"
        return "({} {})".format(self.intf1.status(), self.intf2)

    def __str__(self):
        return '{}<->{}'.format(self.intf1, self.intf2)


class ITSLink(LinkAttrs):

    def __init__(self, node, intf=None, proto_args='', **params):
        "configure ieee80211p"
        intf = node.getNameToWintf(intf)
        wlan = node.params['wlan'].index(intf.name)
        LinkAttrs.__init__(self, node, intf, wlan)

        if isinstance(self, master):
            self.kill_hostapd()

        self.node = node
        self.name = intf.name
        self.mode = 'a'
        self.mac = intf.mac
        self.associatedTo = 'ITS'

        # It takes default values if keys are not set
        kwargs = {'channel': '181', 'band': 10, 'proto': None, 'txpower': 17}

        for k, v in kwargs.items():
            setattr(self, k, params.get(k, v))

        self.freq = Getfreq(self.mode, self.channel).freq

        if isinstance(intf, master):
            self.name = '{}-ocb'.format(node.name)
            self.add_ocb_mode()
        else:
            self.set_ocb_mode()

        intf1 = WirelessLink(name=node.params['wlan'][wlan], node=node,
                             link=self, port=wlan)
        intf2 = 'ITS'

        node.addWAttr(self, port=wlan)
        intf.setTxPower(self.txpower)
        self.configure_ocb()

        if self.proto: manetProtocols(self, proto_args)

        # All we are is dust in the wind, and our two interfaces
        self.intf1, self.intf2 = intf1, intf2

    def kill_hostapd(self):
        self.node.setManagedMode(self)

    def add_ocb_mode(self):
        "Set OCB Interface"
        self.ipLink('down')
        self.node.delIntf(self.name)
        self.add_dev_type(self.name, 'ocb')
        # we set the port to remove the existing wlan from node.intfs
        IntfWireless(name=self.name, node=self.node, port=1)
        self.setMAC(self.name)
        self.ipLink('up')

    def set_ocb_mode(self):
        "Set OCB Interface"
        self.ipLink('down')
        self.set_dev_type('ocb')
        self.ipLink('up')

    def configure_ocb(self):
        "Configure Wireless OCB"
        freq = int('{:<04s}'.format(str(self.freq).replace('.', '')))
        self.iwdev_cmd('{} ocb join {} {}MHz'.format(self.name, freq, self.band))


class WifiDirectLink(LinkAttrs):

    def __init__(self, node, intf=None):
        "configure wifi-direct"
        intf = node.getNameToWintf(intf)
        wlan = node.params['wlan'].index(intf.name)
        LinkAttrs.__init__(self, node, intf, wlan)
        self.name = intf.name

        intf1 = WirelessLink(name=node.params['wlan'][wlan], node=node,
                             link=self, port=wlan)
        intf2 = 'wifiDirect'

        # node.addWIntf(self, port=wlan)
        node.addWAttr(self, port=wlan)

        self.config_()
        cmd = self.get_wpa_cmd()
        node.cmd(cmd)

        # All we are is dust in the wind, and our two interfaces
        self.intf1, self.intf2 = intf1, intf2

    def get_filename(self):
        suffix = 'wifiDirect.conf'
        pattern = "mn{}_{}_{}".format(getpid(), self.name, suffix)
        return pattern

    def get_wpa_cmd(self):
        pattern = self.get_filename()
        cmd = 'wpa_supplicant -B -Dnl80211 -c{} -i{}'.format(pattern, self.name)
        return cmd

    def config_(self):
        pattern = self.get_filename()
        cmd = "echo \'"
        cmd += 'ctrl_interface=/var/run/wpa_supplicant\
              \nap_scan=1\
              \np2p_go_ht40=1\
              \ndevice_name={}\
              \ndevice_type=1-0050F204-1\
              \np2p_no_group_iface=1'.format(self.name)
        cmd += "\' > {}".format(pattern)
        self.set_config(cmd)

    @staticmethod
    def set_config(cmd):
        subprocess.check_output(cmd, shell=True)


class PhysicalWifiDirectLink(WifiDirectLink):

    def __init__(self, node, freq=2.412, txpower=14, intf=None):
        "configure wifi-direct"
        self.name = intf
        self.node = node
        self.txpower = txpower
        self.freq = freq
        self.antennaGain = 5
        self.range = 100

        intf1 = WirelessLink(name=self.name, node=node, link=self)
        intf2 = 'wifiDirect'

        node.addWAttr(self)

        for wlan, intf in enumerate(node.wintfs.values()):
            if intf.name == self.name: break

        self.txpower = node.wintfs[0].txpower
        node.params['wlan'].append(self.name)
        self.mac = None

        self.config_()
        cmd = self.get_wpa_cmd()
        sh(cmd)

        # All we are is dust in the wind, and our two interfaces
        self.intf1, self.intf2 = intf1, intf2


class adhoc(LinkAttrs):
    node = None

    def __init__(self, node, intf, proto_args='', **params):
        """Configure AdHoc
        node: name of the node
        self: custom association class/constructor
        params: parameters for station"""
        intf = node.getNameToWintf(intf)
        wlan = node.params['wlan'].index(intf.name)

        if isinstance(intf, master): intf.kill_hostapd_process()

        LinkAttrs.__init__(self, node, intf, wlan)
        self.associatedTo = 'adhoc'

        # It takes default values if keys are not set
        kwargs = {'ibss': '02:CA:FF:EE:BA:01', 'ht_cap': '',
                  'passwd': None, 'ssid': 'adhocNet', 'proto': None,
                  'mode': 'g', 'channel': 1, 'txpower': 15,
                  'ap_scan': 2, 'bitrates': ''}

        for k, v in kwargs.items():
            setattr(self, k, params.get(k, v))

        self.check_channel_band(self.ht_cap)

        if intf and hasattr(intf, 'wmIface'):
            self.wmIface = intf.wmIface

        if 'mp' in intf.name:
            self.iwdev_cmd('{} del'.format(intf.name))
            node.params['wlan'][wlan] = intf.name.replace('mp', 'wlan')

        self.name = intf.name

        intf1 = WirelessLink(name=node.params['wlan'][wlan], node=node,
                             link=self, port=wlan)
        intf2 = 'wifiAdhoc'

        node.addWAttr(self, port=wlan)

        self.freq = Getfreq(self.mode, self.channel).freq
        self.setReg()
        self.configureAdhoc()

        self.setTxPower(self.txpower)

        if self.proto: manetProtocols(self, proto_args)

        # All we are is dust in the wind, and our two interfaces
        self.intf1, self.intf2 = intf1, intf2

    def configureAdhoc(self):
        "Configure Wireless Ad Hoc"
        self.set_dev_type('ibss')
        self.ipLink('up')

        if self.passwd:
            self.setSecuredAdhoc()
        else:
            if self.bitrates:
                self.set_bitrates(self.bitrates)
            self.join_ibss(self.ssid, self.format_freq(),
                           self.ht_cap, self.ibss)

    def get_sta_confname(self):
        return '{}_0.staconf'.format(self.name)

    def setSecuredAdhoc(self):
        "Set secured adhoc"
        cmd = 'ctrl_interface=/var/run/wpa_supplicant\n'
        cmd += 'ap_scan={}\n'.format(self.ap_scan)
        cmd += 'network={\n'
        cmd += '         ssid="{}"\n'.format(self.ssid)
        cmd += '         mode=1\n'
        cmd += '         frequency={}\n'.format(self.format_freq())
        cmd += '         proto=RSN\n'
        cmd += '         key_mgmt=WPA-PSK\n'
        cmd += '         pairwise=CCMP\n'
        cmd += '         group=CCMP\n'
        cmd += '         psk="{}"\n'.format(self.passwd)
        cmd += '}'

        pattern = self.get_sta_confname()
        sh('echo \'{}\' > {}'.format(cmd, pattern))
        self.cmd(self.get_wpa_cmd())


class mesh(LinkAttrs):
    node = None

    def __init__(self, node, intf, proto_args='', **params):
        from mn_wifi.node import AP
        """Configure wireless mesh
        node: name of the node
        self: custom association class/constructor
        params: parameters for node"""

        phyWlan = 0
        if 'vIface' in params:
            phyWlan = int(intf[-1])
            intf = intf[:-5] + 'mp' + str(phyWlan)
        intf = node.getNameToWintf(intf)
        wlan = node.params['wlan'].index(intf.name)

        if isinstance(intf, master):
            intf.kill_hostapd_process()

        if 'vIface' in params:
            wlan += len(node.params['wlan'])
        if isinstance(node, AP) and isinstance(intf, mesh):
            wlan -= 1

        LinkAttrs.__init__(self, node, intf, wlan)
        iface = intf

        port = wlan + 1 if isinstance(node, AP) else wlan
        if 'vIface' in params:
            self.name = '{}-mp{}.{}'.format(node, phyWlan, port)
        else:
            self.name = '{}-mp{}'.format(node, port)
        self.associatedTo = 'mesh'

        # It takes default values if keys are not set
        kwargs = {'ibss': '02:CA:FF:EE:BA:01', 'ht_cap': '',
                  'passwd': None, 'ssid': 'meshNet', 'proto': None,
                  'mode': 'g', 'channel': 1, 'txpower': 15}

        for k, v in kwargs.items():
            setattr(self, k, params.get(k, v))

        self.check_channel_band(self.ht_cap)

        if wlan > 0 and 'vIface' in params:
            self.mac = intf.mac[:4] + str(wlan) + intf.mac[5:]
            self.node.params['wlan'].append(self.name)
            if wmediumd_mode.mode:
                self.sendIntfTowmediumd()
            # mp interface must be created before ethtool
            self.iwdev_cmd(self.set_mesh_type(intf, phyWlan))
        else:
            self.wmIface = DynamicIntfRef(node, intf=self.name)
            if wmediumd_mode.mode and wmediumd_mode.mode != w_cst.ERRPROB_MODE:
                node.wmIfaces[wlan] = self.wmIface
            self.node.cmd('ip link set {} down'.format(intf))
            self.iwdev_cmd(self.set_mesh_type(intf, port))

        intf1 = WirelessLink(name=self.name, node=node,
                             link=self, port=port)
        intf2 = 'wifiMesh'

        node.addWAttr(self, port=wlan)
        self.setTxPower(self.txpower)
        if 'vIface' in params:
            self.setMAC(self.mac)
        else:
            self.prepareMeshIface(wlan, iface)
        self.configureMesh()

        if self.proto:
            manetProtocols(self, proto_args)

        # All we are is dust in the wind, and our two interfaces
        self.intf1, self.intf2 = intf1, intf2

    def set_mesh_type(self, intf, phyWlan):
        return '{}-wlan{} interface add {} type mp'.format(intf.node, phyWlan, self.name)

    def prepareMeshIface(self, wlan, intf):
        if isinstance(intf, adhoc): self.set_dev_type('managed')

        self.setMAC(intf.mac)
        self.node.params['wlan'][wlan] = self.name

        self.setMeshChannel(self.channel)
        self.setReg()

        if self.ip:
            self.setIP(self.ip, self.prefixLen)
            self.cmd('ip link set lo up')

    def configureMesh(self):
        "Configure Wireless Mesh Interface"
        if self.passwd:
            self.setSecuredMesh()
        else:
            self.mesh_join(self.ssid, self.format_freq(), self.ht_cap)

    def get_sta_confname(self):
        return '{}.staconf'.format(self.name)

    def setSecuredMesh(self):
        "Set secured mesh"
        cmd = 'ctrl_interface=/var/run/wpa_supplicant\n'
        cmd += 'ctrl_interface_group=adm\n'
        cmd += 'user_mpm=1\n'
        cmd += 'network={\n'
        cmd += '         ssid="{}"\n'.format(self.ssid)
        cmd += '         mode=5\n'
        cmd += '         frequency={}\n'.format(self.format_freq())
        cmd += '         key_mgmt=SAE\n'
        cmd += '         psk="{}"\n'.format(self.passwd)
        cmd += '}'

        pattern = self.get_sta_confname()
        sh('echo \'{}\' > {}'.format(cmd, pattern))


class physicalMesh(IntfWireless):

    def __init__(self, node, intf=None, channel=1, ssid='meshNet',
                 ht_cap='', freq=2.412):
        """Configure wireless mesh
        node: name of the node
        self: custom association class/constructor
        params: parameters for node"""
        wlan = 0
        self.name = ''
        self.node = node
        self.ssid = ssid
        self.ht_cap = ht_cap
        self.channel = channel
        self.freq = freq

        node.wintfs[wlan].ssid = ssid
        if int(node.wintfs[wlan].range) == 0:
            intf = node.params['wlan'][wlan]
            node.setDefaultRange(intf)
            node.wintfs[wlan].range = intf.range

        self.name = intf
        self.setPhysicalMeshIface(node, wlan, intf)
        self.setMeshChannel(channel)
        self.ipLink('up')
        self.freq = self.format_freq()
        self.mesh_join(self.ssid, self.freq, self.ht_cap)

    def ipLink(self, state=None):
        "Configure ourselves using ip link"
        sh('ip link set {} {}'.format(self.name, state))

    def setPhysicalMeshIface(self, node, wlan, intf):
        iface = 'phy{}-mp{}'.format(node, wlan)
        self.ipLink('down')
        while True:
            id = ''
            cmd = 'ip link show | grep {}'.format(iface)
            try:
                id = subprocess.check_output(cmd, shell=True).split('\n')
            except:
                pass
            if len(id) == 0:
                cmd = 'iw dev {} interface add {} type mp'.format(intf, iface)
                self.name = iface
                subprocess.check_output(cmd, shell=True)
                break<|MERGE_RESOLUTION|>--- conflicted
+++ resolved
@@ -18,12 +18,8 @@
 from mn_wifi.propagationModels import SetSignalRange, GetPowerGivenRange
 from mn_wifi.wmediumdConnector import DynamicIntfRef, \
     WStarter, SNRLink, w_pos, w_cst, w_server, ERRPROBLink, \
-<<<<<<< HEAD
     wmediumd_mode, w_txpower, w_gain, w_height, w_medium
-=======
-    wmediumd_mode, w_txpower, w_gain, w_height
 from mn_wifi.frequency import Frequency as Getfreq
->>>>>>> cea23468
 
 
 class IntfWireless(Intf):
