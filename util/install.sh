#!/usr/bin/env bash

# Mininet install script for Ubuntu (and Debian Wheezy+)
# Brandon Heller (brandonh@stanford.edu)
# Modified by Ramon Fontes (ramonreisfontes@gmail.com)

# Fail on error
set -e

# Fail on unset var usage
set -o nounset

# Get directory containing mininet folder
MININET_DIR="$( cd -P "$( dirname "${BASH_SOURCE[0]}" )/../.." && pwd -P )"

# Set up build directory, which by default is the working directory
#  unless the working directory is a subdirectory of mininet,
#  in which case we use the directory containing mininet
BUILD_DIR="$(pwd -P)"
case $BUILD_DIR in
  $MININET_DIR/*) BUILD_DIR=$MININET_DIR;; # currect directory is a subdirectory
  *) BUILD_DIR=$BUILD_DIR;;
esac


# Attempt to identify Linux release

DIST=Unknown
RELEASE=Unknown
CODENAME=Unknown
ARCH=`uname -m`
if [ "$ARCH" = "x86_64" ]; then ARCH="amd64"; fi
if [ "$ARCH" = "i686" ]; then ARCH="i386"; fi

test -e /etc/debian_version && DIST="Debian"
grep Ubuntu /etc/lsb-release &> /dev/null && DIST="Ubuntu"
if [ "$DIST" = "Ubuntu" ] || [ "$DIST" = "Debian" ]; then
    install='sudo apt-get -y install'
    remove='sudo apt-get -y remove'
    pkginst='sudo dpkg -i'
    update='sudo apt-get'
    # Prereqs for this script
    if ! which lsb_release &> /dev/null; then
        $install lsb-release
    fi
fi

test -e /etc/fedora-release && DIST="Fedora"
test -e /etc/redhat-release && DIST="RedHatEnterpriseServer"
test -e /etc/centos-release && DIST="CentOS"

if [ "$DIST" = "Fedora" -o "$DIST" = "RedHatEnterpriseServer" -o "$DIST" = "CentOS" ]; then
    install='sudo yum -y install'
    remove='sudo yum -y erase'
    pkginst='sudo rpm -ivh'
    update='sudo yum'
    # Prereqs for this script
    if ! which lsb_release &> /dev/null; then
        $install redhat-lsb-core
    fi
fi
if which lsb_release &> /dev/null; then
    DIST=`lsb_release -is`
    RELEASE=`lsb_release -rs`
    CODENAME=`lsb_release -cs`
fi
echo "Detected Linux distribution: $DIST $RELEASE $CODENAME $ARCH"

if [ "$DIST" = "Pop" ]; then
    DIST="Ubuntu"
fi
# Kernel params

KERNEL_NAME=`uname -r`
KERNEL_HEADERS=kernel-headers-${KERNEL_NAME}

if ! echo $DIST | egrep 'Ubuntu|Debian|Fedora|RedHatEnterpriseServer|CentOS'; then
    echo "Install.sh currently only supports Ubuntu, Debian and Fedora."
    exit 1
fi

# More distribution info
DIST_LC=`echo $DIST | tr [A-Z] [a-z]` # as lower case


# Determine whether version $1 >= version $2
# usage: if version_ge 1.20 1.2.3; then echo "true!"; fi
function version_ge {
    # sort -V sorts by *version number*
    latest=`printf "$1\n$2" | sort -V | tail -1`
    # If $1 is latest version, then $1 >= $2
    [ "$1" == "$latest" ]
}

# Attempt to identify Python version
PYTHON=${PYTHON:-python}
PRINTVERSION='import sys; print(sys.version_info)'
PYTHON_VERSION=unknown
for python in $PYTHON python3 python2; do
    if $python -c "$PRINTVERSION" |& grep 'major=3'; then
        PYTHON=$python; PYTHON_VERSION=3; PYPKG=python3
        break
    elif $python -c "$PRINTVERSION" |& grep 'major=2'; then
        PYTHON=$python; PYTHON_VERSION=2; PYPKG=python
        break
    fi
done
if [ "$PYTHON_VERSION" == unknown ]; then
    echo "Can't find a working python command ('$PYTHON' doesn't work.)"
    echo "You may wish to export PYTHON or install a working 'python'."
    exit 1
fi
echo "Detected Python (${PYTHON}) version ${PYTHON_VERSION}"


DRIVERS_DIR=/lib/modules/${KERNEL_NAME}/kernel/drivers/net

OF13_SWITCH_REV=${OF13_SWITCH_REV:-""}

function kernel {
    echo "Install Mininet-compatible kernel if necessary"
    $update update
    if ! $install linux-image-$KERNEL_NAME; then
        echo "Could not install linux-image-$KERNEL_NAME"
        echo "Skipping - assuming installed kernel is OK."
    fi
}

# Install Mininet deps
function mn_deps {
    echo "Installing Mininet core"
    pushd $MININET_DIR/mininet-wifi
    if [ -d mininet ]; then
      echo "Removing mininet dir..."
      rm -r mininet
    fi

    sudo git clone https://github.com/mininet/mininet.git
    pushd $MININET_DIR/mininet-wifi/mininet
    if [ "$DIST" = "Ubuntu" ] &&  [ `expr $RELEASE '>=' 24.04` = "1" ]; then
        git reset --hard 6eb8973
        patch -p0 < $MININET_DIR/mininet-wifi/util/mininet-patches/mininet.patch
    fi
    sudo PYTHON=${PYTHON} make install
    popd
    echo "Installing Mininet-wifi core"
    pushd $MININET_DIR/mininet-wifi
    sudo PYTHON=${PYTHON} make install
    popd
}

# Install P4 deps
function p4_deps {
    echo "Installing P4 dependencies"
    pushd $BUILD_DIR/mininet-wifi/
    P4_DIR="p4-dependencies"
    if [ ! -d "$P4_DIR" ] ; then
        mkdir $P4_DIR
    fi
    pushd $BUILD_DIR/mininet-wifi/p4-dependencies
    P4_GUIDE="p4-guide"
    if [ ! -d "$P4_GUIDE" ] ; then
        git clone https://github.com/jafingerhut/p4-guide
    fi
    pushd $BUILD_DIR/mininet-wifi/p4-dependencies/p4-guide

    if [ "$DIST" = "Ubuntu" ] && [ `expr $RELEASE '>=' 18.04` = "1" ]; then
        git reset --hard d0ed6a4
        patch -p0 < $MININET_DIR/mininet-wifi/util/p4-patches/p4-guide-v4-without-mininet.patch
        sudo ./bin/install-p4dev-v4.sh |& tee log.txt
    else
        git reset --hard ef0f4e1
        patch -p0 < $MININET_DIR/mininet-wifi/util/p4-patches/p4-guide-without-mininet.patch
        sudo ./bin/install-p4dev-v2.sh |& tee log.txt
    fi
}

# Install Mininet-WiFi deps
function wifi_deps {
    echo "Installing Mininet dependencies"
    if [ "$DIST" = "Fedora" -o "$DIST" = "RedHatEnterpriseServer" -o "$DIST" = "CentOS" ]; then
        $install gcc make socat psmisc xterm openssh-clients iperf libnl3-devel \
            iproute telnet python-setuptools libcgroup-tools openssl-devel \
            ethtool help2man pyflakes pylint python-pep8 python-pexpect libevent-devel \
            dbus-devel libconfig-devel epel-release ${PYPKG}-six
    elif [ "$DIST" = "SUSE LINUX"  ]; then
        $install gcc make socat psmisc xterm openssh iperf \
          iproute telnet ${PYPKG}-setuptools libcgroup-tools \
          ethtool help2man ${PYPKG}-pyflakes python3-pylint \
                            python-pep8 ${PYPKG}-pexpect ${PYPKG}-tk
    else
        pf=pyflakes
        pep=pep8
        if [ $PYTHON_VERSION == 3 ]; then
            ln -sf python3 /usr/bin/python
        fi
        # Starting around 20.04, installing pyflakes instead of pyflakes3
        # causes Python 2 to be installed, which is exactly NOT what we want.
        if [ "$DIST" = "Ubuntu" ] &&  [ `expr $RELEASE '>=' 20.04` = "1" ]; then
                pf=pyflakes3
        fi
        # Starting around 24.04, installing pycodestyle instead of pep8
        if [ "$DIST" = "Ubuntu" ] &&  [ `expr $RELEASE '>=' 24.04` = "1" ]; then
                pep=pycodestyle
        fi

        $install gcc make socat psmisc xterm ssh iperf telnet \
                 ethtool help2man $pf pylint $pep \
                 net-tools \
                 ${PYPKG}-pexpect ${PYPKG}-tk
        # Install pip
        $install ${PYPKG}-pip || $install ${PYPKG}-pip-whl
        if ! ${PYTHON} -m pip -V; then
            if [ $PYTHON_VERSION == 2 ]; then
                wget https://bootstrap.pypa.io/pip/2.6/get-pip.py
            else
                wget https://bootstrap.pypa.io/get-pip.py
            fi
            sudo ${PYTHON} get-pip.py
            rm get-pip.py
        fi
        $install iproute2 || $install iproute
        $install cgroup-tools || $install cgroup-bin
    fi

    echo "Installing Mininet-WiFi dependencies"
    $install wireless-tools rfkill ${PYPKG}-numpy pkg-config libnl-route-3-dev \
             libnl-3-dev libnl-genl-3-dev libssl-dev make libevent-dev patch \
             libdbus-1-dev ${PYPKG}-psutil ${PYPKG}-matplotlib

    pushd $MININET_DIR/mininet-wifi
    git submodule update --init --recursive
    pushd $MININET_DIR/mininet-wifi/hostap
    if [ "$DIST" = "Ubuntu" ] && [ "$RELEASE" =  "14.04" ]; then
        git reset --hard 2c129a1
        patch -p0 < $MININET_DIR/mininet-wifi/util/hostap-patches/config-1404.patch
    else
        patch -p0 < $MININET_DIR/mininet-wifi/util/hostap-patches/config.patch
    fi
    pushd $MININET_DIR/mininet-wifi/hostap/hostapd
    cp defconfig .config
    sudo make && make install
    pushd $MININET_DIR/mininet-wifi/hostap/wpa_supplicant
    cp defconfig .config
    sudo make && make install
    pushd $MININET_DIR/mininet-wifi/
    if [ -d iw ]; then
      echo "Removing iw..."
      rm -r iw
    fi
    git clone --depth=1 https://git.kernel.org/pub/scm/linux/kernel/git/jberg/iw.git
    pushd $MININET_DIR/mininet-wifi/iw
    sudo make && make install
    cd $BUILD_DIR
    if [ -d mac80211_hwsim_mgmt ]; then
      echo "Removing mac80211_hwsim_mgmt..."
      rm -r mac80211_hwsim_mgmt
    fi
    git clone --depth=1 https://github.com/ramonfontes/mac80211_hwsim_mgmt.git
    pushd $BUILD_DIR/mac80211_hwsim_mgmt
    sudo make install
}

function babeld {
    echo "Installing babeld..."

    cd $BUILD_DIR/mininet-wifi
    if [ -d babeld ]; then
          echo "Removing babeld..."
          rm -r babeld
        fi
    git clone --depth=1 https://github.com/jech/babeld
    cd $BUILD_DIR/mininet-wifi/babeld
    make
    sudo make install
}

function olsrd {
    echo "Installing olsrd..."
    $install bison flex
    
    cd $BUILD_DIR/mininet-wifi
    if [ -d olsrd ]; then
          echo "Removing olsrd..."
          rm -r olsrd
        fi
    git clone --depth=1 https://github.com/OLSR/olsrd
    cd $BUILD_DIR/mininet-wifi/olsrd
    make
    sudo make install
}

function olsrdv2 {
    echo "Installing olsrdv2..."
    $install liblua5.1-0-dev libjson-c-dev

    cd $BUILD_DIR/mininet-wifi
    if [ -d libubox ]; then
          echo "Removing libubox..."
          rm -r libubox
    fi
    git clone --depth=1 https://git.openwrt.org/project/libubox.git
    cd $BUILD_DIR/mininet-wifi/libubox
    mkdir build
    cd build
    cmake ..
    make
    sudo make install

    cd $BUILD_DIR/mininet-wifi
    if [ -d ubus ]; then
          echo "Removing ubus..."
          rm -r ubus
    fi
    git clone --depth=1 https://git.openwrt.org/project/ubus.git
    cd $BUILD_DIR/mininet-wifi/ubus
    mkdir build
    cd build
    cmake ..
    make
    sudo make install

    cd $BUILD_DIR/mininet-wifi
    if [ -d uci ]; then
          echo "Removing uci..."
          rm -r uci
    fi
    git clone --depth=1 https://git.openwrt.org/project/uci.git
    cd $BUILD_DIR/mininet-wifi/uci
    mkdir build
    cd build
    cmake ..
    make
    sudo make install

    cd $BUILD_DIR/mininet-wifi
    if [ -d OONF ]; then
          echo "Removing olsrdv2..."
          rm -r OONF
    fi
    git clone https://github.com/OLSR/OONF
    cd $BUILD_DIR/mininet-wifi/OONF/build
    cmake ..
    make
    sudo make install
}

function batman {
    echo "Installing B.A.T.M.A.N..."
    echo "Installing batmand..."
    cd $BUILD_DIR/mininet-wifi
    if [ -d batmand ]; then
          echo "Removing batmand..."
          rm -r batmand
    fi
    git clone https://github.com/open-mesh-mirror/batmand --depth=1
    cd batmand
    make
    sudo make install

    echo "Installing batman-adv..."
    cd $BUILD_DIR/mininet-wifi
    if [ -d batman-adv ]; then
          echo "Removing batman-adv..."
          rm -r batman-adv
    fi
    git clone https://github.com/open-mesh-mirror/batman-adv --depth=1
    cd batman-adv
    make
    sudo make install

    echo "Installing batctl..."
    cd $BUILD_DIR/mininet-wifi
    if [ -d batctl ]; then
          echo "Removing batctl..."
          rm -r batctl
    fi
    git clone https://github.com/open-mesh-mirror/batctl --depth=1
    cd batctl
    make
    sudo make install
}

# Install SUMO
function sumo {
    echo "Installing SUMO..."

    # Install deps
    $install cmake g++ libxerces-c-dev libfox-1.6-dev \
             libgdal-dev libproj-dev libgl2ps-dev swig

    # Install SUMO
    cd $BUILD_DIR/mininet-wifi
    if [ -d sumo ]; then
      echo "Removing sumo dir..."
      rm -r sumo
    fi
    git clone --depth=1 https://github.com/eclipse-sumo/sumo
    cd sumo
    export SUMO_HOME="$PWD"
    cmake -B build .
    cmake --build build -j$(nproc)
<<<<<<< HEAD
=======
    #mkdir build/cmake-build && cd build/cmake-build
    #cmake ../..
    #make -j$(nproc)
    #sudo make install
>>>>>>> a6c09958
}

# Install btvirt
function btvirt {
    echo "Installing btvirt..."
}


# Install NetworkManager
function network_manager {
    echo "Installing Network Manager..."

    # Install deps
    $install intltool libudev-dev libnss3-dev ppp-dev libjansson-dev \
             libpsl-dev libcurl4-gnutls-dev libndp-dev

    # Install Network Manager
    cd $BUILD_DIR/mininet-wifi
    if [ -d NetworkManager ]; then
      echo "Removing NetworkManager dir..."
      rm -r NetworkManager
    fi
    git clone --depth=1 https://github.com/NetworkManager/NetworkManager
    cd NetworkManager
    ./autogen.sh --disable-introspection --disable-gtk-doc
    ./configure --prefix=/usr --libdir=/usr/lib/x86_64-linux-gnu/ --sysconfdir=/etc --localstatedir=/var --disable-static --enable-more-warnings=no --with-systemd-journal=no --with-systemd-suspend-resume --with-at-command-via-dbus --without-mbim CFLAGS="-ggdb -O0"
    make
    sudo make install
}

# Install ModemManager
function modem_manager {
    echo "Installing Modem Manager..."

    # Install deps:
    $install autoconf-archive libgudev-1.0-dev

    cd $BUILD_DIR/mininet-wifi
    if [ -d libmbim-1.26.0 ]; then
      echo "Removing libmbim-1.26.0 dir..."
      rm -r libmbim-1.26.0
    fi
    cd $BUILD_DIR/mininet-wifi
    if [ -f libmbim-1.26.0.tar.xz ]; then
      echo "Removing libmbim-1.26.0.tar.xz..."
      rm libmbim-1.26.0.tar.xz
    fi
    wget https://www.freedesktop.org/software/libmbim/libmbim-1.26.0.tar.xz
    tar -Jxf libmbim-1.26.0.tar.xz
    cd libmbim-1.26.0
    ./configure --prefix=/usr --libdir=/usr/lib/x86_64-linux-gnu/
    make
    sudo make install

    cd $BUILD_DIR/mininet-wifi
    if [ -d libqmi-1.30.2 ]; then
      echo "Removing libqmi-1.30.2 dir..."
      rm -r libqmi-1.30.2
    fi
    cd $BUILD_DIR/mininet-wifi
    if [ -f libqmi-1.30.2.tar.xz ]; then
      echo "Removing libqmi-1.30.2.tar.xz..."
      rm libqmi-1.30.2.tar.xz
    fi
    wget https://www.freedesktop.org/software/libqmi/libqmi-1.30.2.tar.xz
    tar -Jxf libqmi-1.30.2.tar.xz
    cd libqmi-1.30.2
    ./configure --prefix=/usr --libdir=/usr/lib/x86_64-linux-gnu/
    make
    sudo make install

    # Install Modem Manager:
    cd $BUILD_DIR/mininet-wifi
    if [ -d ModemManager ]; then
      echo "Removing ModemManager dir..."
      rm -r ModemManager
    fi
    git clone --depth=1 https://github.com/freedesktop/ModemManager
    cd ModemManager
    ./autogen.sh
    ./configure --prefix=/usr --libdir=/usr/lib/x86_64-linux-gnu/ --sysconfdir=/etc --localstatedir=/var --disable-static --enable-more-warnings=no --with-systemd-journal=no --with-systemd-suspend-resume --with-at-command-via-dbus --without-mbim CFLAGS="-ggdb -O0"
    make
    sudo make install
}

# Install iproute2
function iproute2 {
    echo "Installing iproute2..."

    # Install iproute2:
    cd $BUILD_DIR/mininet-wifi
    if [ -d iproute2 ]; then
      echo "Removing iproute2 dir..."
      rm -r iproute2
    fi
    git clone --depth=1 https://git.kernel.org/pub/scm/network/iproute2/iproute2.git
    cd iproute2
    make
    sudo make install
}

# Install Mininet developer dependencies
function mn_dev {
    echo "Installing Mininet developer dependencies"
    $install doxygen doxypy texlive-fonts-recommended
    if ! $install doxygen-latex; then
        echo "doxygen-latex not needed"
    fi
}

# The following will cause a full OF install, covering:
# -user switch
# The instructions below are an abbreviated version from
# http://www.openflowswitch.org/wk/index.php/Debian_Install
function of {
    echo "Installing OpenFlow reference implementation..."
    cd $BUILD_DIR
    $install autoconf automake libtool make gcc patch
    if [ "$DIST" = "Fedora" -o "$DIST" = "RedHatEnterpriseServer" -o "$DIST" = "CentOS" ]; then
        $install git pkgconfig glibc-devel
    else
        $install git-core autotools-dev pkg-config libc6-dev
    fi
    if [ "$DIST" = "Ubuntu" ] &&  [ `expr $RELEASE '>=' 24.04` = "1" ]; then
        git clone --depth=1 https://github.com/ramonfontes/openflow
    else
        git clone --depth=1 https://github.com/mininet/openflow
    fi
<<<<<<< HEAD
    
=======
>>>>>>> a6c09958
    cd $BUILD_DIR/openflow

    # Patch controller to handle more than 16 switches
    patch -p1 < $MININET_DIR/mininet-wifi/util/openflow-patches/controller.patch

    # Resume the install:
    ./boot.sh
    ./configure
    make
    sudo make install
    cd $BUILD_DIR
}

function of13 {
    echo "Installing OpenFlow 1.3 soft switch implementation..."
    cd $BUILD_DIR/
    $install  git-core autoconf automake autotools-dev pkg-config \
        make gcc g++ libtool libc6-dev cmake libpcap-dev  \
        unzip libpcre3-dev flex bison libboost-dev

    if [ "$DIST" = "Ubuntu" ] && version_le $RELEASE 16.04; then
        $install libxerces-c2-dev
    else
        $install libxerces-c-dev
    fi

    if [ ! -d "ofsoftswitch13" ]; then
        if [[ -n "$OF13_SWITCH_REV" ]]; then
            git clone https://github.com/CPqD/ofsoftswitch13.git
            cd ofsoftswitch13
            git checkout ${OF13_SWITCH_REV}
            cd ..
        else
            git clone --depth=1 https://github.com/CPqD/ofsoftswitch13.git
        fi
    fi

    # Install netbee
    NBEEDIR="netbee"
    git clone https://github.com/netgroup-polito/netbee.git
    cd ${NBEEDIR}/src
    cmake .
    make

    cd $BUILD_DIR/
    sudo cp ${NBEEDIR}/bin/libn*.so /usr/local/lib
    sudo ldconfig
    sudo cp -R ${NBEEDIR}/include/ /usr/

    # Resume the install:
    cd $BUILD_DIR/ofsoftswitch13
    ./boot.sh
    sed -i 's/^AM_CFLAGS = -Wstrict-prototypes -Werror$/AM_CFLAGS = -Wstrict-prototypes -Werror -Wno-error=stringop-truncation -Wno-error=format-truncation=/g' Makefile.am
    ./configure
    make
    sudo make install
    cd $BUILD_DIR
}

# Install Open vSwitch

function ovs {
    echo "Installing Open vSwitch..."

    if [ "$DIST" = "Fedora" -o "$DIST" = "RedHatEnterpriseServer" -o "$DIST" = "CentOS" ]; then
        $install openvswitch
        if ! $install openvswitch-controller; then
            echo "openvswitch-controller not installed"
        fi
        return
    fi

    if [ "$DIST" = "Ubuntu" ] && ! version_ge $RELEASE 14.04; then
        # Older Ubuntu versions need openvswitch-datapath/-dkms
        # Manually installing openvswitch-datapath may be necessary
        # for manually built kernel .debs using Debian's defective kernel
        # packaging, which doesn't yield usable headers.
        if ! dpkg --get-selections | grep openvswitch-datapath; then
            # If you've already installed a datapath, assume you
            # know what you're doing and don't need dkms datapath.
            # Otherwise, install it.
            $install openvswitch-datapath-dkms
        fi
    fi

    $install openvswitch-switch
    OVSC=""
    if $install openvswitch-controller; then
        OVSC="openvswitch-controller"
    else
        echo "Attempting to install openvswitch-testcontroller"
        if $install openvswitch-testcontroller; then
            OVSC="openvswitch-testcontroller"
        else
            echo "Failed - skipping openvswitch-testcontroller"
        fi
    fi
    if [ "$OVSC" ]; then
        # Switch can run on its own, but
        # Mininet should control the controller
        # This appears to only be an issue on Ubuntu/Debian
        if sudo service $OVSC stop; then
            echo "Stopped running controller"
        fi
        if [ -e /etc/init.d/$OVSC ]; then
            sudo update-rc.d $OVSC disable
        fi
    fi

    # openvswitch-common requires python2 on Ubuntu < 20.04
    # if we install python2 and the current python version is 3
    # python2 will replace python3
    # that's why we try to revert python to python3
    if [ "$PYTHON_VERSION" == 3 ] && version_ge "$RELEASE" 20.04; then
        sudo rm /usr/bin/python
        sudo ln -s /usr/bin/python3 /usr/bin/python
    fi
}

function remove_ovs {
    pkgs=`dpkg --get-selections | grep openvswitch | awk '{ print $1;}'`
    echo "Removing existing Open vSwitch packages:"
    echo $pkgs
    if ! $remove $pkgs; then
        echo "Not all packages removed correctly"
    fi
    # For some reason this doesn't happen
    if scripts=`ls /etc/init.d/*openvswitch* 2>/dev/null`; then
        echo $scripts
        for s in $scripts; do
            s=$(basename $s)
            echo SCRIPT $s
            sudo service $s stop
            sudo rm -f /etc/init.d/$s
            sudo update-rc.d -f $s remove
        done
    fi
    echo "Done removing OVS"
}

# Install OFtest
function oftest {
    echo "Installing oftest..."

    # Install deps:
    $install tcpdump python-scapy

    # Install oftest:
    cd $BUILD_DIR/
    git clone https://github.com/floodlight/oftest.git
}

# Script to copy built OVS kernel module to where modprobe will
# find them automatically.  Removes the need to keep an environment variable
# for insmod usage, and works nicely with multiple kernel versions.
#
# The downside is that after each recompilation of OVS you'll need to
# re-run this script.  If you're using only one kernel version, then it may be
# a good idea to use a symbolic link in place of the copy below.
function modprobe {
    echo "Setting up modprobe for OVS kmod..."
    set +o nounset
    if [ -z "$OVS_KMODS" ]; then
      echo "OVS_KMODS not set. Aborting."
    else
      sudo cp $OVS_KMODS $DRIVERS_DIR
      sudo depmod -a ${KERNEL_NAME}
    fi
    set -o nounset
}

# Script for installing wmediumd from git to /usr/bin/wmediumd
function wmediumd {
    echo "Installing wmediumd sources into $BUILD_DIR/wmediumd"
    cd $BUILD_DIR
    if [ -d wmediumd ]; then
      echo "Removing wmediumd..."
      rm -r wmediumd
    fi
    $install git make libevent-dev libconfig-dev libnl-3-dev libnl-genl-3-dev
    git clone --depth=1 -b mininet-wifi https://github.com/ramonfontes/wmediumd.git
    pushd $BUILD_DIR/wmediumd
    sudo make install
    popd
}

# Script for installing wmediumd_802154 from git to /usr/bin/wmediumd_802154
function wmediumd_802154 {
    echo "Installing wmediumd_802154 sources into $BUILD_DIR/wmediumd_802154"
    cd $BUILD_DIR
    if [ -d wmediumd_802154 ]; then
      echo "Removing wmediumd_802154..."
      rm -r wmediumd_802154
    fi
    $install git make libevent-dev libconfig-dev libnl-3-dev libnl-genl-3-dev
    git clone --depth=1 -b mininet-wifi https://github.com/ramonfontes/wmediumd_802154.git
    pushd $BUILD_DIR/wmediumd_802154
    sudo make install
    popd
}

# Script for installing wpan tools
function wpan_tools {
    echo "Installing wpan tools sources"
    cd $BUILD_DIR
    if [ -d wpan-tools ]; then
      echo "Removing wpan-tools..."
      rm -r wpan-tools
    fi
    git clone --depth=1 https://github.com/linux-wpan/wpan-tools
    pushd $BUILD_DIR/wpan-tools
    sudo ./autogen.sh
    sudo ./configure
    sudo make
    sudo make install
    popd
}

function all {
    if [ "$DIST" = "Fedora" ]; then
        printf "\nFedora 18+ support (still work in progress):\n"
        printf " * Fedora 18+ has kernel 3.10 RPMS in the updates repositories\n"
        printf " * Fedora 18+ has openvswitch 1.10 RPMS in the updates repositories\n"
        printf " * the install.sh script options [-bfnpvw] should work.\n"
        printf " * for a basic setup just try:\n"
        printf "       install.sh -fnpv\n\n"
        exit 3
    fi
    echo "Installing all packages except for -eix (doxypy)..."
    kernel
    mn_deps
    # Skip mn_dev (doxypy/texlive/fonts/etc.) because it's huge
    # mn_dev
    of
    ovs
    wifi_deps
    p4_deps
    oftest
    iproute2
    modem_manager
    wmediumd
    wmediumd_802154
    babeld
    olsrd
    olsrdv2
    batman
    wpan_tools
    echo "Enjoy Mininet-WiFi!"
}

# Restore disk space and remove sensitive files before shipping a VM.
function vm_clean {
    echo "Cleaning VM..."
    sudo apt-get clean
    sudo apt-get autoremove
    sudo rm -rf /tmp/*
    sudo rm -rf openvswitch*.tar.gz

    # Remove sensistive files
    history -c  # note this won't work if you have multiple bash sessions
    rm -f ~/.bash_history  # need to clear in memory and remove on disk
    rm -f ~/.ssh/id_rsa* ~/.ssh/known_hosts
    sudo rm -f ~/.ssh/authorized_keys*

    # Remove Mininet files
    #sudo rm -f /lib/modules/python2.5/site-packages/*
    #sudo rm -f /usr/bin/mnexec

    # Clear optional dev script for SSH keychain load on boot
    rm -f ~/.bash_profile

    # Clear git changes
    git config --global user.name "None"
    git config --global user.email "None"

    # Note: you can shrink the .vmdk in vmware using
    # vmware-vdiskmanager -k *.vmdk
    echo "Zeroing out disk blocks for efficient compaction..."
    time sudo dd if=/dev/zero of=/tmp/zero bs=1M || true
    sync ; sleep 1 ; sync ; sudo rm -f /tmp/zero

}

function usage {
    printf '\nUsage: %s [-abBcdEfhiklmMnNOpPrStvVxy03]\n\n' $(basename $0) >&2

    printf 'This install script attempts to install useful packages\n' >&2
    printf 'for Mininet. It should (hopefully) work on Ubuntu 11.10+\n' >&2
    printf 'If you run into trouble, try\n' >&2
    printf 'installing one thing at a time, and looking at the \n' >&2
    printf 'specific installation function in this script.\n\n' >&2

    printf 'options:\n' >&2
    printf -- ' -a: (default) install (A)ll packages - good luck!\n' >&2
    printf -- ' -B: install B.A.T.M.A.N\n' >&2
    printf -- ' -d: (D)elete some sensitive files from a VM image\n' >&2
    printf -- ' -e: install Mininet d(E)veloper dependencies\n' >&2
    printf -- ' -E: install babeld\n' >&2
    printf -- ' -f: install Open(F)low\n' >&2
    printf -- ' -h: print this (H)elp message\n' >&2
    printf -- ' -i: install iproute2\n' >&2
    printf -- ' -k: install new (K)ernel\n' >&2
    printf -- ' -l: insta(L)l wmediumd\n' >&2
    printf -- ' -m: install Open vSwitch kernel (M)odule from source dir\n' >&2
    printf -- ' -M: install Modem Manager\n' >&2
    printf -- ' -n: install Mini(N)et dependencies + core files\n' >&2
    printf -- ' -N: install Network Manager\n' >&2
    printf -- ' -o: install olsrdv2\n' >&2
    printf -- ' -O: install olsrd\n' >&2
    printf -- ' -p: install P4 dependencies\n' >&2
    printf -- ' -r: remove existing Open vSwitch packages\n' >&2
    printf -- ' -s <dir>: place dependency (S)ource/build trees in <dir>\n' >&2
    printf -- ' -S: install SUMO\n' >&2
    printf -- ' -t: install btvirt dependencies\n' >&2
    printf -- ' -v: install Open (V)switch\n' >&2
    printf -- ' -V <version>: install a particular version of Open (V)switch on Ubuntu\n' >&2
    printf -- ' -W: install Mininet-WiFi dependencies\n' >&2
    printf -- ' -z: insta(L)l wmediumd_802154\n' >&2
    printf -- ' -0: (default) -0[fx] installs OpenFlow 1.0 versions\n' >&2
    printf -- ' -3: -3[fx] installs OpenFlow 1.3 versions\n' >&2
    printf -- ' -6: install wpan tools\n' >&2
    exit 2
}

OF_VERSION=1.0

if [ $# -eq 0 ]
then
    all
else
    while getopts 'aBdeEfhiklmMnNoOPrSstvWxz036' OPTION
    do
      case $OPTION in
      a)    all;;
      B)    batman;;
      d)    vm_clean;;
      e)    mn_dev;;
      E)    babeld;;
      f)    case $OF_VERSION in
            1.0) of;;
            1.3) of13;;
            *)  echo "Invalid OpenFlow version $OF_VERSION";;
            esac;;
      h)    usage;;
      i)    iproute2;;
      k)    kernel;;
      l)    wmediumd;;
      m)    modprobe;;
      M)    modem_manager;;
      n)    mn_deps;;
      N)    network_manager;;
      o)    olsrdv2;;
      O)    olsrd;;
      P)    p4_deps;;
      r)    remove_ovs;;
      s)    mkdir -p $OPTARG; # ensure the directory is created
            BUILD_DIR="$( cd -P "$OPTARG" && pwd )"; # get the full path
            echo "Dependency installation directory: $BUILD_DIR";;
      S)    sumo;;
      t)    btvirt;;
      v)    ovs;;
      W)    wifi_deps;;
      z)    wmediumd_802154;;
      0)    OF_VERSION=1.0;;
      3)    OF_VERSION=1.3;;
      6)    wpan_tools;;
      ?)    usage;;
      esac
    done
    shift $(($OPTIND - 1))
fi<|MERGE_RESOLUTION|>--- conflicted
+++ resolved
@@ -400,13 +400,10 @@
     export SUMO_HOME="$PWD"
     cmake -B build .
     cmake --build build -j$(nproc)
-<<<<<<< HEAD
-=======
     #mkdir build/cmake-build && cd build/cmake-build
     #cmake ../..
     #make -j$(nproc)
     #sudo make install
->>>>>>> a6c09958
 }
 
 # Install btvirt
@@ -535,10 +532,6 @@
     else
         git clone --depth=1 https://github.com/mininet/openflow
     fi
-<<<<<<< HEAD
-    
-=======
->>>>>>> a6c09958
     cd $BUILD_DIR/openflow
 
     # Patch controller to handle more than 16 switches
